--- conflicted
+++ resolved
@@ -29,24 +29,16 @@
   },
   "devDependencies": {
     "@esri/eslint-plugin-calcite-components": "^0.1.1",
-<<<<<<< HEAD
-    "@stencil/eslint-plugin": "0.4.0",
+    "@stencil/eslint-plugin": "^0.4.0",
     "@stencil/postcss": "2.1.0",
-=======
-    "@stencil/eslint-plugin": "^0.4.0",
->>>>>>> 01c63969
     "@stencil/sass": "1.5.2",
     "@stencil/store": "^1.5.0",
     "@types/jest": "26.0.21",
     "@types/node": "^16.11.11",
     "@types/puppeteer": "^5.4.2",
     "@typescript-eslint/eslint-plugin": "5.4.0",
-<<<<<<< HEAD
-    "@typescript-eslint/parser": "5.4.0",
+    "@typescript-eslint/parser": "^5.16.0",
     "autoprefixer": "10.4.4",
-=======
-    "@typescript-eslint/parser": "^5.16.0",
->>>>>>> 01c63969
     "dotenv": "^10.0.0",
     "eslint": "^8.11.0",
     "eslint-config-prettier": "8.3.0",
