/** @license
 * Copyright 2022 Esri
 *
 * Licensed under the Apache License, Version 2.0 (the "License");
 * you may not use this file except in compliance with the License.
 * You may obtain a copy of the License at
 *
 *    http://www.apache.org/licenses/LICENSE-2.0
 *
 * Unless required by applicable law or agreed to in writing, software
 * distributed under the License is distributed on an "AS IS" BASIS,
 * WITHOUT WARRANTIES OR CONDITIONS OF ANY KIND, either express or implied.
 * See the License for the specific language governing permissions and
 * limitations under the License.
 */

import { Component, Element, Event, EventEmitter, Host, h, Listen, Prop, State, VNode, Watch } from "@stencil/core";
import LayerTable_T9n from "../../assets/t9n/layer-table/resources.json";
import { loadModules } from "../../utils/loadModules";
import { getLocaleComponentStrings } from "../../utils/locale";
import { getLayerOrTable, goToSelection } from "../../utils/mapViewUtils";
import { queryAllIds, queryFeaturesByGlobalID } from "../../utils/queryUtils";
import * as downloadUtils from "../../utils/downloadUtils";
import { IColumnsInfo, IExportInfos, ILayerInfo, IMapClick, IMapInfo, IToolInfo, IToolSizeInfo } from "../../utils/interfaces";

@Component({
  tag: "layer-table",
  styleUrl: "layer-table.css",
  shadow: false, // FeatureTable styles don't load in shadow dom
})
export class LayerTable {
  //--------------------------------------------------------------------------
  //
  //  Host element access
  //
  //--------------------------------------------------------------------------
  @Element() el: HTMLCrowdsourceManagerElement;

  //--------------------------------------------------------------------------
  //
  //  Properties (public)
  //
  //--------------------------------------------------------------------------

  /**
   * string: when provided this layer ID will be used when the app loads
   */
  @Prop() defaultLayerId: string;

  /**
   * string: Global ID of the feature to select
   */
  @Prop() defaultGlobalId: string[];

  /**
   * number: when provided this will be used to select a feature in the table by default
   */
  @Prop() defaultOid: number[];

  /**
   * boolean: when true the layer table will auto refresh the data
   */
  @Prop() enableAutoRefresh: boolean;

  /**
   * boolean: when true the export to csv button will be available
   */
  @Prop() enableCSV: boolean;

  /**
   * boolean: when true edits can be applied directly within the table
   */
  @Prop() enableInlineEdit: boolean;

  /**
   * boolean: when true the zoom button will be enabled
   */
  @Prop() enableZoom: boolean;

  /**
   * IMapInfo: key configuration details about the current map
   */
  @Prop() mapInfo: IMapInfo;

  /**
   * esri/views/View: https://developers.arcgis.com/javascript/latest/api-reference/esri-views-MapView.html
   */
  @Prop() mapView: __esri.MapView;

  /**
   * boolean: When true only editable layers that support the update capability will be available
   */
  @Prop() onlyShowUpdatableLayers: boolean;

  /**
   * boolean: when true the table will be sorted by objectid in descending order by default
   */
  @Prop() showNewestFirst: boolean;

  /**
   * boolean: When true the selected feature will zoomed to in the map and the row will be scrolled to within the table
   */
  @Prop() zoomAndScrollToSelected: boolean;

  //--------------------------------------------------------------------------
  //
  //  State (internal)
  //
  //--------------------------------------------------------------------------

  /**
   * boolean: When true the user will be asked to confirm the delete operation
   */
  @State() _confirmDelete = false;

  /**
   * IToolSizeInfo[]: The controls that currently fit based on toolbar size
   */
  @State() _controlsThatFit: IToolSizeInfo[];

  /**
   * boolean: When true a loading indicator will be shown in place of the layer table
   */
  @State() _fetchingData = false;

  /**
   * boolean: When true a loading indicator will be shown in the delete button
   */
  @State() _isDeleting = false;

  /**
   * esri/views/layers/FeatureLayer: https://developers.arcgis.com/javascript/latest/api-reference/esri-layers-FeatureLayer.html
   */
  @State() _layer: __esri.FeatureLayer;

  /**
   * number[]: A list of indexes that are currently selected
   */
  @State() _selectedIndexes: number[] = [];

  /**
   * boolean: When true the show/hide fields list is forced open
   */
  @State() _showHideOpen = false;

  /**
   * boolean: When true only selected records will be shown in the table
   */
  @State() _showOnlySelected = false;

  /**
   * boolean: When true the user has defined a sort order that should override the default order
   */
  @State() _sortActive = false;

  /**
   * Contains the translations for this component.
   * All UI strings should be defined here.
   */
  @State() _translations: typeof LayerTable_T9n;

  //--------------------------------------------------------------------------
  //
  //  Properties (protected)
  //
  //--------------------------------------------------------------------------

  /**
   * esri/widgets/FeatureTable: https://developers.arcgis.com/javascript/latest/api-reference/esri-widgets-FeatureTable.html
   */
  protected FeatureTable: typeof import("esri/widgets/FeatureTable");

  /**
   * number[]: A list of all IDs for the current layer
   */
  protected _allIds: number[] = [];

  /**
   * IColumnsInfo: Key/value pair with fieldname/(visible in table)
   */
  protected _columnsInfo: IColumnsInfo;

  /**
   * boolean: When false alerts will be shown to indicate that the layer must have editing enabled for edit actions
   */
  protected _editEnabled: boolean;

  /**
   * boolean: When true the default global id provided via url param has been honored and should now be ignored
   */
  protected _defaultGlobalIdHonored = false;

  /**
   * boolean: When true the default OID provided via url param has been honored and should now be ignored
   */
  protected _defaultOidHonored = false;

  /**
   * IToolSizeInfo[]: The default list of tool size info for tools that should display outside of the dropdown
   */
  protected _defaultVisibleToolSizeInfos: IToolSizeInfo[];

  /**
   * boolean: When false alerts will be shown to indicate that the layer must have delete and editing enabled
   */
  protected _deleteEnabled: boolean;

  /**
   * IHandle: The map click handle
   */
  protected _mapClickHandle: IHandle;

  /**
   * esri/core/reactiveUtils: https://developers.arcgis.com/javascript/latest/api-reference/esri-core-reactiveUtils.html
   */
  protected reactiveUtils: typeof import("esri/core/reactiveUtils");

  /**
   * ResizeObserver: The observer that watches for toolbar size changes
   */
  protected _resizeObserver: ResizeObserver;

  /**
   * HTMLCalciteCheckboxElement: Element to force selection of all records
   */
  protected _selectAllElement: HTMLCalciteCheckboxElement;

  /**
   * HTMLCalciteDropdownElement: Dropdown the will support show/hide of table columns
   */
  protected _showHideDropdown: HTMLCalciteDropdownElement;

  /**
   * HTMLCalciteDropdownElement: Dropdown the will support overflow tools that won't fit in the current display
   */
  protected _moreDropdown: HTMLCalciteDropdownElement;

  /**
   * esri/widgets/FeatureTable: https://developers.arcgis.com/javascript/latest/api-reference/esri-widgets-FeatureTable.html
   */
  protected _table: __esri.FeatureTable;

  /**
   * HTMLDivElement: Element to hold the FeatureTable
   */
  protected _tableNode: HTMLDivElement;

  /**
   * bool: When true the table is being sorted
   */
  protected _tableSorting = false;

  /**
   * any: Timeout used to limit redundancy for toolbar resizing
   */
  protected _timeout: any;

  /**
   * HTMLDivElement: The toolbars containing node
   */
  protected _toolbar: HTMLDivElement;

  /**
   * IToolSizeInfo[]: Id and Width for the current tools
   */
  protected _toolbarSizeInfos: IToolSizeInfo[];

  /**
   * IToolInfo[]: Key details used for creating the tools
   */
  protected _toolInfos: IToolInfo[];

  //--------------------------------------------------------------------------
  //
  //  Watch handlers
  //
  //--------------------------------------------------------------------------

  /**
   * Reset the toolInfos when zoom tool is enabled/disabled
   */
  @Watch("enableZoom")
  enableZoomWatchHandler(): void {
    if (this._toolInfos?.length > 0) {
      this._initToolInfos();
    }
  }

  /**
   * Reset the toolInfos when export csv is enabled/disabled
   */
  @Watch("enableCSV")
  enableCSVWatchHandler(): void {
    if (this._toolInfos?.length > 0) {
      this._initToolInfos();
    }
  }

  /**
   * Update the table when enableInlineEdit is enabled/disabled
   */
  @Watch("enableInlineEdit")
  enableInlineEditWatchHandler(): void {
    if (this._table) {
      this._table.editingEnabled = this._editEnabled && this.enableInlineEdit;
    }
  }

  /**
   * watch for changes to the list of controls that will currently fit in the display
   */
  @Watch("_controlsThatFit")
  _controlsThatFitWatchHandler(): void {
    const ids = this._controlsThatFit ? this._controlsThatFit.reduce((prev, cur) => {
      prev.push(cur.id)
      return prev;
    }, []) : [];
    this._toolInfos = this._toolInfos.map(ti => {
      if (ti && this._controlsThatFit) {
        const id = this._getId(ti.icon);
        ti.isOverflow = ids.indexOf(id) < 0;
        return ti;
      }
    })
  }

  /**
   * watch for changes in map view and get the first layer
   */
  @Watch("mapView")
  async mapViewWatchHandler(): Promise<void> {
    if (this._mapClickHandle) {
      this._mapClickHandle.remove();
    }
    if (this.mapView) {
      this._mapClickHandle = this.reactiveUtils.on(
        () => this.mapView,
        "click",
        (event) => {
          void this._mapClicked(event);
        }
      );
    }
  }

  /**
   * watch for changes in layer view and verify if it has editing enabled
   */
  @Watch("_layer")
  async _layerWatchHandler(): Promise<void> {
    this._fetchingData = true;
    await this._resetTable();
    this._fetchingData = false;
  }

  /**
   * watch for selection changes
   */
  @Watch("_selectedIndexes")
  async _selectedIndexesWatchHandler(): Promise<void> {
    this._validateEnabledActions();
  }

  /**
   * When sortActive is false the user has not defined a sort and we should use the default sort
   */
  @Watch("_sortActive")
  async _sortActiveWatchHandler(): Promise<void> {
    if (!this._sortActive) {
      await this._sortTable();
    }
  }

  //--------------------------------------------------------------------------
  //
  //  Methods (public)
  //
  //--------------------------------------------------------------------------

  //--------------------------------------------------------------------------
  //
  //  Events (public)
  //
  //--------------------------------------------------------------------------

  /**
   * Emitted on demand when a layer is selected
   */
  @Event() featureSelectionChange: EventEmitter<number[]>;

  /**
   * Emitted on demand when the filters button is clicked
   */
  @Event({
    eventName: 'openFilterOptions',
    composed: true,
    bubbles: true
  }) openFilterOptions: EventEmitter<void>;

  /**
   * Scroll and zoom to the selected feature from the Features widget.
   *
   * @param evt CustomEvent the graphic for the current selection
   */
  @Listen("selectionChanged", { target: "window" })
  async selectionChanged(
    evt: CustomEvent
  ): Promise<void> {
    if (this.zoomAndScrollToSelected) {
      const g: __esri.Graphic = evt.detail;
      const oid = g.getObjectId();
      const i: number = this._table.viewModel.getObjectIdIndex(oid);

      this._table.scrollToIndex(i);
      const layer = g.layer;
      const layerViews = this.mapView.allLayerViews.toArray();
      let layerView: __esri.FeatureLayerView;
      layerViews.some(lv => {
        if (lv.layer.title === layer.title && lv.layer.type === 'feature') {
          layerView = lv as __esri.FeatureLayerView;
          return true;
        }
      });

      if (layerView) {
        await goToSelection([oid], layerView, this.mapView, true);
      }
    }
  }

  /**
   * Refresh the table when edits are completed
   *
   */
  @Listen("editsComplete", { target: "window" })
  async editsComplete(): Promise<void> {
    await this._refresh();
  }

  /**
   * Refresh the table when edits are completed
   *
   */
  @Listen("noLayersFound", { target: "window" })
  noLayersFound(): void {
    this._layer = undefined;
    this._allIds = [];
    this._clearSelection();
  }

  //--------------------------------------------------------------------------
  //
  //  Functions (lifecycle)
  //
  //--------------------------------------------------------------------------

  /**
   * StencilJS: Called once just after the component is first connected to the DOM.
   *
   * @returns Promise when complete
   */
  async componentWillLoad(): Promise<void> {
    await this._getTranslations();
    await this._initModules();
    this._initToolInfos();
    this._resizeObserver = new ResizeObserver(() => this._onResize());
  }

  /**
   * Renders the component.
   */
  render() {
    const tableNodeClass = this._fetchingData ? "display-none" : "";
    const loadingClass = this._fetchingData ? "" : "display-none";
    const total = this._allIds.length.toString();
    const selected = this._selectedIndexes.length.toString();
    return (
      <Host>
        <calcite-shell>
          {this._getTableControlRow("header")}
          <div class="height-full-adjusted width-full">
            <calcite-panel class="height-full width-full">
              <calcite-loader
                class={loadingClass}
                label={this._translations.fetchingData}
                scale="l"
              />
              <div
                class={tableNodeClass}
                ref={this.onTableNodeCreate}
              />
            </calcite-panel>
            <div class="bottom-left text-color height-19">
              {
                this._translations.recordsSelected
                  .replace("{{total}}", total)
                  .replace("{{selected}}", selected)
              }
            </div>
          </div>
        </calcite-shell>
        {this._deleteMessage()}
      </Host>
    );
  }

  /**
   * Called once after the component is loaded
   */
  async componentDidLoad(): Promise<void> {
    this._resizeObserver.observe(this._toolbar);
<<<<<<< HEAD
    document.onclick = (e) => this._handleDocumentClick(e);
=======
>>>>>>> de1ecf16
  }

  /**
   * Called after the component is rendered
   */
  componentDidRender(): void {
    this._updateToolbar();
  }

  //--------------------------------------------------------------------------
  //
  //  Functions (protected)
  //
  //--------------------------------------------------------------------------

  /**
   * Load esri javascript api modules
   *
   * @returns Promise resolving when function is done
   *
   * @protected
   */
  protected async _initModules(): Promise<void> {
    const [FeatureTable, reactiveUtils] = await loadModules([
      "esri/widgets/FeatureTable",
      "esri/core/reactiveUtils"
    ]);
    this.FeatureTable = FeatureTable;
    this.reactiveUtils = reactiveUtils;
  }

  /**
   * Update the toolbar when its size changes
   *
   * @returns void
   */
  protected _onResize(): void {
    this._updateToolbar()
  }

  /**
   * Gets a row of controls that can be used for various interactions with the table
   *
   * @param slot string optional slot to display the control within
   *
   * @returns The dom node that contains the controls
   */
  protected _getTableControlRow(
    slot?: string
  ): VNode {
    const id = "more-table-options";
    return (
      <div
        class="display-flex border-bottom height-51"
        ref={(el) => this._toolbar = el}
        slot={slot}
      >
        {this._getActionBar()}
        {this._getDropdown(id)}
        {this._getToolTip("", "bottom", id, this._translations.moreOptions)}
      </div>
    );
  }

  /**
   * Gets a row of controls that can be used for various interactions with the table
   *
   * @param slot string optional slot to display the control within
   *
   * @returns The dom node that contains the controls
   */
  protected _getActionBar(): VNode {
    return (
      <calcite-action-bar
        expandDisabled={true}
        expanded={true}
        id={this._getId("bar")}
        layout="horizontal"
      >
        <div class="border-end" id="solutions-map-layer-picker-container">
          <map-layer-picker
            appearance="transparent"
            defaultLayerId={this.defaultLayerId}
            mapView={this.mapView}
            onLayerSelectionChange={(evt) => this._layerSelectionChanged(evt)}
            onlyShowUpdatableLayers={this.onlyShowUpdatableLayers}
            placeholderIcon="layers"
            scale="l"
            showTables={true}
            type="dropdown"
          />
        </div>
        {this._getActions()}
      </calcite-action-bar>
    );
  }

  /**
   * Get the actions that are used for various interactions with the table
   *
   * @returns VNode[] the action nodes
   */
  protected _getActions(): VNode[] {
    const actions = this._getActionItems();
    return actions.reduce((prev, cur) => {
      if (cur && !cur.isOverflow) {
        prev.push(
          cur.isDanger ?
            this._getDangerAction(cur.icon, cur.label, cur.func, cur.disabled) :
            cur.isSublist ? (
              <calcite-dropdown
                closeOnSelectDisabled={true}
                id={this._getId(cur.icon)}
                onCalciteDropdownBeforeClose={() => this._forceShowHide()}
                ref={(el) => this._showHideDropdown = el}
              >
                {this._getAction(this._showHideOpen ? "chevron-down" : cur.icon, cur.label, cur.func, cur.disabled, "trigger")}
                {this._showHideOpen ? this._getFieldlist() : undefined}
              </calcite-dropdown>
            ) :
            this._getAction(cur.icon, cur.label, cur.func, cur.disabled)
        )
      }
      return prev;
    }, []);
  }

  _getFieldlist(): VNode {
    return this._columnsInfo ? (
      <calcite-dropdown-group
        selection-mode="multiple"
      >
        {
          Object.keys(this._columnsInfo).map(k => {
            const selected = this._columnsInfo[k];
            return (
              <calcite-dropdown-item
                id={k}
                onClick={(e) => {
                  const target = e.target;
                  this._columnsInfo[target.id] = target.selected;
                  if (!target.selected) {
                    this._table.hideColumn(target.id);
                  } else {
                    this._table.showColumn(target.id);
                  }
                }}
                selected={selected}
              >
                {k}
              </calcite-dropdown-item>
            )
          })
        }
      </calcite-dropdown-group>
    ) : undefined;
  }

  /**
   * Update actions enabled prop based on number of selected indexes
   *
   * @returns void
   */
  _validateEnabledActions(): void {
    const featuresSelected = this._featuresSelected();
    const selectionDependant = [
      "zoom-to-object",
      "trash",
      "erase",
      "selected-items-filter"
    ];
    this._toolInfos.forEach(ti => {
      if (ti && selectionDependant.indexOf(ti.icon) > -1) {
        ti.disabled = !featuresSelected;
      }
    });
  }

  /**
   * Get the full list of toolInfos.
   * Order is important. They should be listed in the order they should display in the UI from
   * Left to Right for the action bar and Top to Bottom for the dropdown.
   *
   * @returns void
   */
  protected _initToolInfos(): void {
    const featuresSelected = this._featuresSelected();
    const featuresEmpty = this._featuresEmpty();
    this._toolInfos = [this.enableZoom ? {
      icon: "zoom-to-object",
      label: this._translations.zoom,
      func: () => this._zoom(),
      disabled: !featuresSelected,
      isOverflow: false
    } : undefined,
    this.mapInfo?.filters ? {
      icon: "filter",
      label: this._translations.filters,
      func: () => this._filter(),
      disabled: false,
      isOverflow: false
    } : undefined,
    this._deleteEnabled ? {
      icon: "trash",
      label: this._translations.delete,
      func: () => this._delete(),
      disabled: !featuresSelected,
      isDanger: true,
      isOverflow: false
    } : undefined, {
      icon: "erase",
      label: this._translations.clearSelection,
      func: () => this._clearSelection(),
      disabled: !featuresSelected,
      isOverflow: false
    }, {
      icon: "selected-items-filter",
      label: this._showOnlySelected ? this._translations.showAll : this._translations.showSelected,
      func: () => this._toggleShowSelected(),
      disabled: !featuresSelected,
      isOverflow: false
    }, {
      icon: "list-check-all",
      func: () => this._selectAll(),
      label: this._translations.selectAll,
      disabled: featuresEmpty,
      isOverflow: false
    }, {
      icon: "compare",
      func: () => this._switchSelected(),
      label: this._translations.switchSelected,
      disabled: featuresEmpty,
      isOverflow: false
    }, {
      icon: "refresh",
      func: () => this._refresh(),
      label: this._translations.refresh,
      disabled: false,
      isOverflow: false
    },
    this.enableCSV ? {
      icon: "export",
      func: () => void this._exportToCSV(),
      label: this._translations.exportCSV,
      disabled: featuresEmpty,
      isOverflow: false
    } : undefined, {
      icon: this._showHideOpen ? "chevron-down" : "chevron-right",
      func: () => this._toggleShowHide(),
      label: this._translations.showHideColumns,
      disabled: false,
      isOverflow: false,
      isSublist: true
    }];

    this._defaultVisibleToolSizeInfos = undefined;
  }

  /**
   * Returns true when one ore more features are selected
   *
   * @returns boolean
   */
  protected _featuresSelected(): boolean {
    return this._selectedIndexes.length > 0;
  }

  /**
   * Return true when we have no features
   *
   * @returns boolean
   */
  protected _featuresEmpty(): boolean {
    return this._allIds.length === 0;
  }

  /**
   * Add/Remove tools from the action bar and dropdown based on available size
   *
   * @returns void
   */
  protected _updateToolbar(): void {
    if (this._timeout) {
      clearTimeout(this._timeout)
    }

    this._timeout = setTimeout(() => {
      clearTimeout(this._timeout)

      this._setToolbarSizeInfos();

      const toolbarWidth = this._toolbar.offsetWidth;
      let controlsWidth = this._toolbarSizeInfos.reduce((prev, cur) => {
        prev += cur.width;
        return prev;
      }, 0);

      const skipControls = ["solutions-more", "solutions-map-layer-picker-container"];
      if (controlsWidth > toolbarWidth) {
        if (this._toolbarSizeInfos.length > 0) {
          const controlsThatFit = [...this._toolbarSizeInfos].reverse().reduce((prev, cur) => {
            if (skipControls.indexOf(cur.id) < 0) {
              if (controlsWidth > toolbarWidth) {
                controlsWidth -= cur.width;
              } else {
                prev.push(cur);
              }
            }
            return prev;
          }, []).reverse();

          this._setControlsThatFit(controlsThatFit, skipControls);
        }
      } else {
        if (this._defaultVisibleToolSizeInfos) {
          const currentTools = this._toolbarSizeInfos.reduce((prev, cur) => {
            prev.push(cur.id);
            return prev;
          }, []);

          let forceFinish = false;
          const controlsThatFit = [...this._defaultVisibleToolSizeInfos].reduce((prev, cur) => {
            if (!forceFinish && skipControls.indexOf(cur.id) < 0 &&
              (currentTools.indexOf(cur.id) > -1 || (controlsWidth + cur.width) <= toolbarWidth)
            ) {
              if (currentTools.indexOf(cur.id) < 0) {
                controlsWidth += cur.width;
              }
              prev.push(cur);
            } else if (skipControls.indexOf(cur.id) < 0 && (controlsWidth + cur.width) > toolbarWidth) {
              // exit the first time we evalute this as true...otherwise it will add the next control that will fit
              // and not preserve the overall order of controls
              forceFinish = true;
            }
            return prev;
          }, []);

          this._setControlsThatFit(controlsThatFit, skipControls);
        }
      }
    }, 5);
  }

  /**
   * Validate if controls that fit the current display has changed or
   * is different from what is currently displayed
   *
   * @returns void
   */
  _setControlsThatFit(
    controlsThatFit: IToolSizeInfo[],
    skipControls: string[]
  ): void {
    let update = JSON.stringify(controlsThatFit) !== JSON.stringify(this._controlsThatFit);
    const actionbar = document.getElementById("solutions-action-bar");
    actionbar.childNodes.forEach((n: any) => {
      if (skipControls.indexOf(n.id) < 0 && !update) {
        update = this._controlsThatFit.map(c => c.id).indexOf(n.id) < 0;
      }
    });
    if (update) {
      this._controlsThatFit = [...controlsThatFit];
    }
  }

  /**
   * Get the id and size for the toolbars current items
   *
   * @returns void
   */
  protected _setToolbarSizeInfos(): void {
    let hasWidth = false;
    this._toolbarSizeInfos = [];
    this._toolbar.childNodes.forEach((c: any, i) => {
      // handle the action bar
      if (i === 0) {
        c.childNodes.forEach((actionbarChild: any) => {
          this._toolbarSizeInfos.push({
            id: actionbarChild.id,
            width: actionbarChild.offsetWidth
          });
          if (!hasWidth) {
            hasWidth = actionbarChild.offsetWidth > 0;
          }
        });
      } else if (!c.referenceElement) {
        // skip tooltips
        this._toolbarSizeInfos.push({
          id: c.id,
          width: c.offsetWidth
        });
        if (!hasWidth) {
          hasWidth = c.offsetWidth > 0;
        }
      }
    });
    if (hasWidth && !this._defaultVisibleToolSizeInfos) {
      this._defaultVisibleToolSizeInfos = [...this._toolbarSizeInfos];
    }
  }

  /**
   * Get a list of toolInfos that should display outside of the dropdown
   *
   * @returns IToolInfo[] the list of toolInfos that should not display in the overflow dropdown
   */
  protected _getActionItems(): IToolInfo[] {
    return this._toolInfos.filter(toolInfo => toolInfo && !toolInfo.isOverflow)
  }

  /**
   * Get a list of toolInfos that should display in the dropdown
   *
   * @param id string the id for the dropdown and its tooltip
   *
   * @returns VNode the dropdown node
   */
  protected _getDropdown(
    id: string
  ): VNode {
    const dropdownItems = this._getDropdownItems();
    return dropdownItems.length > 0 ? (
      <calcite-dropdown
        closeOnSelectDisabled={true}
        disabled={this._layer === undefined}
        id="solutions-more"
        onCalciteDropdownBeforeClose={() => this._forceShowHide()}
        ref={(el) => this._moreDropdown = el}
      >
      <calcite-action
        appearance="solid"
        id={id}
        label=""
        onClick={() => this._closeShowHide()}
        slot="trigger"
        text=""
      >
        <calcite-button
          appearance="transparent"
          iconEnd="chevron-down"
          kind="neutral"
        >
          {this._translations.more}
        </calcite-button>
      </calcite-action>
      <calcite-dropdown-group selection-mode="none">
        {
          dropdownItems.map(item => {
            return (
              <calcite-dropdown-item
                iconStart={item.isSublist && this._showHideOpen ? "chevron-down" : item.icon}
                id="solutions-subset-list"
                onClick={item.func}
              >
                {item.label}
              </calcite-dropdown-item>
            )
          })
        }
      </calcite-dropdown-group>
      {this._showHideOpen ? this._getFieldlist() : undefined}
    </calcite-dropdown>
    ) : undefined;
  }

  /**
   * Get a list of toolInfos that should display in the dropdown
   *
   * @returns IToolInfo[] the list of toolInfos that should display in the dropdown
   */
  protected _getDropdownItems(): IToolInfo[] {
    return this._toolInfos.filter(toolInfo => toolInfo && toolInfo.isOverflow)
  }

  /**
   * Get an action and tooltip
   *
   * @param icon string the name of the icon to display, will also be used as the id
   * @param label string the text to display and label the action
   * @param func any the function to execute
   * @param disabled boolean when true the user will not be able to interact with the action
   *
   * @returns VNode The node representing the DOM element that will contain the action
   */
  protected _getAction(
    icon: string,
    label: string,
    func: any,
    disabled: boolean,
    slot?: string
  ): VNode {
    const _disabled = this._layer === undefined ? true : disabled;
    return (
      <div class={"display-flex"} id={this._getId(icon)} slot={slot}>
        <calcite-action
          appearance="solid"
          disabled={_disabled}
          icon={icon}
          id={icon}
          label={label}
          onClick={func}
          text={label}
          textEnabled={true}
        />
        {this._getToolTip("", "bottom", icon, label)}
      </div>
    )
  }

  /**
   * Get a tooltip
   *
   * @param label string accessible name for the component
   * @param placement string where the tooltip should display
   * @param referenceElement string the element the tooltip will be associated with
   * @param text string the text to display in the tooltip
   *
   * @returns VNode The tooltip node
   */
  protected _getToolTip(
    label: string,
    placement: string,
    referenceElement: string,
    text: string
  ): VNode {
    return (
      <calcite-tooltip
        label={label}
        placement={placement}
        reference-element={referenceElement}
      >
        <span>{text}</span>
      </calcite-tooltip>
    )
  }

  /**
   * Get an id with a prefix to the user supplied value
   *
   * @param id the unique value for the id
   *
   * @returns the new id with the prefix value
   */
  protected _getId(
    id: string
  ): string {
    return `solutions-action-${id}`;
  }

  /**
   * Get an action with danger color icon and text
   *
   * @param icon string the name of the icon to display, will also be used as the id
   * @param label string the text to display and label the action
   * @param func any the function to execute
   * @param disabled boolean when true the user will not be able to interact with the action
   *
   * @returns VNode The node representing the DOM element that will contain the action
   */
  private _getDangerAction(
    icon: string,
    label: string,
    func: any,
    disabled: boolean
  ): VNode {
    const _disabled = this._layer === undefined ? true : disabled;
    return (
      <div class="display-flex" id={this._getId(icon)}>
        <calcite-action
          appearance="solid"
          disabled={_disabled}
          id={icon}
          onClick={func}
          text=""
        >
          <calcite-button
            appearance="transparent"
            iconStart={icon}
            kind="danger"
          >
            {label}
          </calcite-button>
        </calcite-action>
        {this._getToolTip("", "bottom", icon, label)}
      </div>
    )
  }

  /**
   * Store a reference to the table node after it's first created
   * and initializes the FeatureTable
   *
   * @param node HTMLDivElement The node representing the DOM element that will contain the widget.
   *
   * @returns void
   */
  private onTableNodeCreate = (
    node: HTMLDivElement
  ) => {
    this._tableNode = node;
  }

  /**
   * Initialize the FeatureTable
   *
   * @param node HTMLDivElement The node representing the DOM element that will contain the widget.
   *
   * @returns void
   */
  protected async _getTable(
    node: HTMLDivElement,
    columnTemplates?: __esri.FieldColumnTemplate[]
  ): Promise<void> {
    if (this._layer) {
      await this._layer.when(() => {
        this._table = new this.FeatureTable({
          autoRefreshEnabled: this.enableAutoRefresh,
          layer: this._layer,
          view: this.mapView,
          editingEnabled: this._editEnabled && this.enableInlineEdit,
          highlightEnabled: true,
          multiSortEnabled: false,
          visibleElements: {
            header: false,
            menu: false
          },
          tableTemplate: {
            columnTemplates
          },
          container: node
        } as __esri.FeatureTableProperties);
      });

      this._initColumnsInfo();

      this._checkEditEnabled();

      await this._table.when(() => {
        this._table.highlightIds.on("change", () => {
          // https://github.com/Esri/solutions-components/issues/365
          this._selectedIndexes = this._table.highlightIds.toArray().reverse();
          if (this._showOnlySelected) {
            if (this._featuresSelected()) {
              this._table.filterBySelection();
            } else {
              this._toggleShowSelected();
            }
          }
          this.featureSelectionChange.emit(this._selectedIndexes);
        });

        this.reactiveUtils.watch(
          () => this._table.activeSortOrders,
          (sortOrders) => {
            this._sortActive = this._layer ? (sortOrders.length > 0 && sortOrders[0]?.direction === "asc" || sortOrders[0]?.direction === "desc") ||
              sortOrders[0]?.direction === null && sortOrders[0]?.fieldName === this._layer.objectIdField : false;
          });
      });
    }
  }

  /**
   * Reset basic table props
   *
   * @returns void
   */
  protected async _resetTable(): Promise<void> {
    this._clearSelection();
    this._allIds = [];
    this.featureSelectionChange.emit(this._selectedIndexes);

    const columnTemplates = this._getColumnTemplates(this._layer.id, this._layer?.popupTemplate?.fieldInfos);
    this._allIds = await queryAllIds(this._layer);

    if (!this._table) {
      await this._getTable(this._tableNode, columnTemplates);
    } else if (columnTemplates) {
      this._table.tableTemplate.columnTemplates = columnTemplates;
    }

    this._table.layer = this._layer;
    this._table.view = this.mapView;
    this._checkEditEnabled();
    this._table.editingEnabled = this._editEnabled && this.enableInlineEdit;
    this._initToolInfos();

    await this._table.when(async () => {
      this._table.highlightIds.removeAll();
      this._table.clearSelectionFilter();
<<<<<<< HEAD
      this._initColumnsInfo();
=======

      if (!this._defaultOidHonored && this.defaultOid?.length > 0 && this.defaultOid[0] > -1) {
        this._selectDefaultFeature(this.defaultOid);
        this._defaultOidHonored = true
      }

      if (!this._defaultGlobalIdHonored && this.defaultGlobalId?.length > 0) {
        const features = await queryFeaturesByGlobalID(this.defaultGlobalId, this._layer);
        const oids = features?.length > 0 ? features.map(f => f.getObjectId()) : undefined;
        if (oids) {
          this._selectDefaultFeature(oids);
        }
        this._defaultGlobalIdHonored = true;
      }
>>>>>>> de1ecf16
    });

    this._showOnlySelected = false;
    this._sortActive = false;
    await this._sortTable();
  }

  /**
<<<<<<< HEAD
   * Store the column names and current hidden status to support show/hide of columns
   *
   * @returns void
   */
  protected _initColumnsInfo(): void {
    this._columnsInfo = this._table.columns.reduce((prev, cur: any) => {
      prev[cur.name] = !cur.hidden;
      return prev;
    }, {});
=======
   * Select the feature that was specified via url params
   *
   * @returns void
   */
  protected _selectDefaultFeature(
    oids: number[]
  ): void {
    if (oids.length > 0) {
      this._table.highlightIds.addMany(oids);
      void this._table.when(() => {
        const i = this._table.viewModel.getObjectIdIndex(oids[0]);
        this._table.viewModel.scrollToIndex(i);
      });
    }
>>>>>>> de1ecf16
  }

  /**
   * Verify edit capabilities of the layer
   *
   * @returns void
   */
  protected _checkEditEnabled(): void {
    this._editEnabled = this._layer.editingEnabled && this._layer.capabilities.operations.supportsUpdate;
    this._deleteEnabled = this._layer.editingEnabled && this._layer.capabilities.operations.supportsDelete;
  }

  /**
   * Sort the objectid field in descending order
   *
   * @returns void
   */
  protected async _sortTable(): Promise<void> {
    if (this._table && this._layer && !this._sortActive) {
      if (!this._tableSorting && this.showNewestFirst) {
        this._tableSorting = true;
        await this._table.when();
        await this._layer.when(() => {
          this._table.sortColumn(this._layer.objectIdField, "desc");
          this._tableSorting = false;
        });
      }
    }
  }

  /**
   * Open show/hide dropdown
   */
  protected _forceShowHide(): void {
    if(this._showHideDropdown) {
      this._showHideDropdown.open = this._showHideOpen;
    }
    if(this._moreDropdown) {
      this._moreDropdown.open = this._showHideOpen;
    }
  }

  /**
   * Toggle show/hide dropdown
   */
  protected _toggleShowHide(): void {
    this._showHideOpen = !this._showHideOpen;
  }

  /**
   * Open show/hide dropdown
   */
  protected _closeShowHide(): void {
    this._showHideOpen = false;
  }

  /**
   * Close show/hide dropdown when the user clicks outside of it
   */
  protected _handleDocumentClick(
    e: MouseEvent
  ): void {
    const id = (e.target as any)?.id;
    if (this._showHideOpen && Object.keys(this._columnsInfo).indexOf(id) < 0 && id !== "solutions-subset-list" && id !== "chevron-right"){
      this._closeShowHide();
      if (this._moreDropdown) {
        this._moreDropdown.open = false;
      }
      if (this._showHideDropdown) {
        this._showHideDropdown.open = false;
      }
    }
  }

  /**
   * Show delete confirmation message
   *
   * @returns node to confirm or deny the delete operation
   */
  protected _deleteMessage(): VNode {
    return (
      <calcite-modal
        aria-labelledby="modal-title"
        kind="danger"
        onCalciteModalClose={() => this._deleteClosed()}
        open={this._confirmDelete}
      >
        <div
          class="display-flex align-center"
          id="modal-title"
          slot="header"
        >
          {this._translations.deleteFeature}
        </div>
        <div slot="content">
          {this._translations.confirm}
        </div>
        <calcite-button
          appearance="outline"
          kind="danger"
          onClick={() => this._deleteClosed()}
          slot="secondary"
          width="full"
        >
          {this._translations.cancel}
        </calcite-button>
        <calcite-button
          kind="danger"
          loading={this._isDeleting}
          onClick={() => void this._deleteFeatures()}
          slot="primary" width="full">
          {this._translations.delete}
        </calcite-button>
      </calcite-modal>
    );
  }

  /**
   * Delete the currently selected features
   *
   * @returns void
   */
  protected async _deleteFeatures(): Promise<void> {
    this._isDeleting = true;
    const deleteFeatures = this._table.highlightIds.toArray().map((objectId) => {
      return {objectId};
    })
    await this._layer.applyEdits({
      deleteFeatures
    });
    await this._table.refresh();
    this._allIds = await queryAllIds(this._layer);
    this._isDeleting = false;
    this._deleteClosed();
  }

  /**
   * Handle map click events to keep table and map click selection in sync
   *
   * @param evt IMapClick map click event details
   *
   * @returns void
   */
  protected async _mapClicked(
    evt: IMapClick
  ): Promise<void> {
    const opts = {
      include: this._layer
    };
    const hitTestResult = await this.mapView.hitTest(evt.screenPoint, opts);
    if (hitTestResult.results.length > 0) {
      hitTestResult.results.forEach((result: any) => {
        this._clearSelection();
        const id = (result.graphic as __esri.Graphic).getObjectId();
        const index = this._table.highlightIds.indexOf(id);
        if (index > -1) {
          this._table.highlightIds.removeAt(index);
        } else {
          this._table.highlightIds.add(id);
        }
      });
      if (this._showOnlySelected) {
        this._table.filterBySelection();
      }
    }
  }

  /**
   * Set the alertOpen member to false when the alert is closed
   *
   * @returns void
   */
  protected _deleteClosed(): void {
    this._confirmDelete = false;
  }

  /**
   * Select or deselect all rows
   *
   * @returns void
   */
  protected _selectAll(): void {
    const ids = this._allIds;
    this._table.highlightIds.removeAll();
    this._table.highlightIds.addMany(ids);
    this._selectedIndexes = ids;
  }

  /**
   * Toggle the show only selected flag
   *  When showOnly is true only the selected features will be shown in the table
   *
   * @returns void
   */
  protected _toggleShowSelected(): void {
    this._showOnlySelected = !this._showOnlySelected;
    if (this._showOnlySelected) {
      this._table.filterBySelection();
    } else {
      this._table.clearSelectionFilter();
    }
  }

  /**
   * Clears the selected indexes
   *
   * @returns void
   */
  protected _clearSelection(): void {
    this._selectedIndexes = [];
    this._table?.highlightIds.removeAll();
  }

  /**
   * Show the filter options
   *
   * @returns void
   */
  protected _filter(): void {
    this.openFilterOptions.emit();
  }

  /**
   * Select all rows that are not currently selectd
   *
   * @returns void
   */
  protected _switchSelected(): void {
    const currentIndexes = [...this._selectedIndexes];
    this._table.highlightIds.removeAll();
    const ids = this._allIds.reduce((prev, _cur) => {
      if (currentIndexes.indexOf(_cur) < 0) {
        prev.push(_cur);
      }
      return prev;
    }, []).sort((a,b) => a - b);
    this._table.highlightIds.addMany(ids);
    this._selectedIndexes = ids;
  }

  /**
   * Export all selected rows as CSV
   *
   * @returns a promise that will resolve when the operation is complete
   */
  protected async _exportToCSV(): Promise<void> {
    const exportInfos: IExportInfos = {};
    const ids = this._table.highlightIds.toArray();
    exportInfos[this._layer.id] = {
      selectionSetNames: [this._layer.title],
      ids,
      layer: this._layer
    }
    void downloadUtils.downloadCSV(
      null,//???
      exportInfos,
      false, // formatUsingLayerPopup
      false, // removeDuplicates
      true, // addColumnTitle
    );
  }

  /**
   * Refreshes the table and maintains the curent scroll position
   *
   * @returns void
   */
  protected async _refresh(): Promise<void> {
    await this._table.refresh();
    this.featureSelectionChange.emit(this._selectedIndexes);
  }

  /**
   * Zoom to all selected features
   *
   * @returns a promise that will resolve when the operation is complete
   */
  protected _zoom(): void {
    this._table.zoomToSelection();
  }

  /**
   * Delete all selected records or shows an alert if the layer does not have editing enabled
   *
   * @returns a promise that will resolve when the operation is complete
   */
  protected _delete(): void {
    this._confirmDelete = true;
  }

  /**
   * Handles layer selection change to show new table
   *
   * @param evt CustomEvent the id for the current layer
   *
   * @returns a promise that will resolve when the operation is complete
   */
  protected async _layerSelectionChanged(
    evt: CustomEvent
  ): Promise<void> {
    const id: string = evt.detail[0];
    if (id !== this._layer?.id || this._featuresEmpty()) {
      this._fetchingData = true;
      const layer = await getLayerOrTable(this.mapView, id);
      await layer.when(() => {
        this._layer = layer;
      });
    }
    this._fetchingData = false;
  }

  /**
   * Get any columnt templates for the current map
   *
   * @param id item ID of the current map
   *
   * @returns a list of column templates if they exist
   */
  protected _getColumnTemplates(
    id: string,
    fieldInfos: __esri.FieldInfo[]
  ): __esri.FieldColumnTemplate[] {
    let layerInfo: ILayerInfo;
    this.mapInfo.layerInfos?.some(li => {
      if (li.id === id) {
        layerInfo = li;
        return true;
      }
    });

    let columnTemplates = layerInfo?.columnTemplates;
    if (fieldInfos) {
      columnTemplates = columnTemplates ? columnTemplates.map(columnTemplate => {
        fieldInfos.some(fieldInfo => {
          if (fieldInfo.fieldName === columnTemplate.fieldName) {
            columnTemplate.label = fieldInfo.label;
            return true;
          }
        });
        return columnTemplate;
      }) : fieldInfos.map(fieldInfo => {
        return {
          type: "field",
          fieldName: fieldInfo.fieldName,
          label: fieldInfo.label
        } as __esri.FieldColumnTemplate;
      })
    }
    return columnTemplates;
  }

  /**
   * Fetches the component's translations
   *
   * @returns Promise when complete
   * @protected
   */
  protected async _getTranslations(): Promise<void> {
    const messages = await getLocaleComponentStrings(this.el);
    this._translations = messages[0] as typeof LayerTable_T9n;
  }

}<|MERGE_RESOLUTION|>--- conflicted
+++ resolved
@@ -509,10 +509,7 @@
    */
   async componentDidLoad(): Promise<void> {
     this._resizeObserver.observe(this._toolbar);
-<<<<<<< HEAD
     document.onclick = (e) => this._handleDocumentClick(e);
-=======
->>>>>>> de1ecf16
   }
 
   /**
@@ -1202,9 +1199,7 @@
     await this._table.when(async () => {
       this._table.highlightIds.removeAll();
       this._table.clearSelectionFilter();
-<<<<<<< HEAD
       this._initColumnsInfo();
-=======
 
       if (!this._defaultOidHonored && this.defaultOid?.length > 0 && this.defaultOid[0] > -1) {
         this._selectDefaultFeature(this.defaultOid);
@@ -1219,7 +1214,6 @@
         }
         this._defaultGlobalIdHonored = true;
       }
->>>>>>> de1ecf16
     });
 
     this._showOnlySelected = false;
@@ -1228,7 +1222,6 @@
   }
 
   /**
-<<<<<<< HEAD
    * Store the column names and current hidden status to support show/hide of columns
    *
    * @returns void
@@ -1238,7 +1231,9 @@
       prev[cur.name] = !cur.hidden;
       return prev;
     }, {});
-=======
+  }
+  
+  /**
    * Select the feature that was specified via url params
    *
    * @returns void
@@ -1253,7 +1248,6 @@
         this._table.viewModel.scrollToIndex(i);
       });
     }
->>>>>>> de1ecf16
   }
 
   /**
