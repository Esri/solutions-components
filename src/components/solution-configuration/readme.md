--- conflicted
+++ resolved
@@ -31,7 +31,6 @@
 
 
 
-<<<<<<< HEAD
 ### `getSourceTemplates() => Promise<any[]>`
 
 
@@ -42,10 +41,7 @@
 
 
 
-### `getSpatialReferenceInfo() => Promise<{}>`
-=======
 ### `getSpatialReferenceInfo() => Promise<any>`
->>>>>>> 41ee149b
 
 
 
