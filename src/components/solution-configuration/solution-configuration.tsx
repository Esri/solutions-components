--- conflicted
+++ resolved
@@ -212,18 +212,8 @@
   }
 
   @Method()
-<<<<<<< HEAD
-  async save() {
-    return this._save();
-=======
-  async getUpdatedTemplates(): Promise<any> {
-    return Promise.resolve(this._getUpdates());
-  }
-
-  @Method()
   async save(): Promise<any> {
     return Promise.resolve(this._save());
->>>>>>> 0ef0c928
   }
 
   //--------------------------------------------------------------------------
@@ -240,12 +230,8 @@
       ml.some(mutation => {
         const v = mutation.target[mutation.attributeName];
         if (mutation.type === 'attributes' && mutation.attributeName === "itemid" && v && v !== mutation.oldValue) {
-<<<<<<< HEAD
+          // eslint-disable-next-line @typescript-eslint/no-floating-promises
           getItemDataAsJson(v, this.authentication).then(data => {
-=======
-          // eslint-disable-next-line @typescript-eslint/no-floating-promises
-          getItemData(v, this.authentication).then(data => {
->>>>>>> 0ef0c928
             this.sourceItemData = data;
             this.templates = data.templates;
 
@@ -287,78 +273,6 @@
   }
 
   /**
-<<<<<<< HEAD
-=======
-   * Get updates from the store
-   */
-  private _getUpdates(): any[] {
-    return [];
-  }
-
-  /**
-   * Get item updates from the store
-   */
-  private async _getTemplateItemUpdates() {
-    const templateItemUpdates = {};
-    const models = await this.getEditModels();
-    Object.keys(models).forEach(k => {
-      const m = models[k];
-      if (m.updateItemValues && Object.keys(m.updateItemValues).length > 0) {
-        templateItemUpdates[m.itemId] = m.updateItemValues;
-      }
-    });
-    return templateItemUpdates;
-  }
-
-  /**
-   * Get templates that have updates from the store
-   */
-  private _getUpdatedTemplates(
-    templateItemUpdates: any
-  ): {
-    templates: any[],
-    thumbnailurl: string
-  } {
-    let templates;
-    let thumbnailurl;
-    const updateKeys = Object.keys(templateItemUpdates);
-    if (updateKeys.length > 0) {
-      templates = cloneObject(this.templates);
-
-      Object.keys(templateItemUpdates).forEach(k => {
-        templates.some(t => {
-          if (t.itemId === k) {
-            Object.keys(templateItemUpdates[k]).forEach(p => {
-              const update = templateItemUpdates[k][p];
-              if (p !== "thumbnail") {
-                t.item[p] = update;
-              } else {
-                // need to understand the difference in how these are stored for items within templates...
-                // still trying to figure this one out
-                thumbnailurl = generateSourceThumbnailUrl(
-                  this.authentication.portal,
-                  t.itemId,
-                  update,
-                  t.item.type === "Group"
-                );
-              }
-            });
-            return true;
-          } else {
-            return false;
-          }
-        });
-      });
-    }
-
-    return {
-      templates,
-      thumbnailurl
-    };
-  }
-
-  /**
->>>>>>> 0ef0c928
    * Toggle treeOpen prop to show/hide content tree
    */
   private _toggleTree(): void {
@@ -369,36 +283,18 @@
    * Save all edits from the current configuration
    */
   private async _save() {
-<<<<<<< HEAD
     const templateUpdates = await this._updateTemplates();
-    if (templateUpdates.errors.length === 0) {
-      return save(
-        templateUpdates.templates,
-        "",
-=======
-    const templateItemUpdates = await this._getTemplateItemUpdates();
-    const templates = this._getUpdatedTemplates(templateItemUpdates);
-
-    return templates ? save(
-        templates.templates,
-        templates.thumbnailurl,
->>>>>>> 0ef0c928
-        this.itemid,
-        this.sourceItemData,
-        this.authentication,
-        this.translations
-<<<<<<< HEAD
-      );
-    } else {
-      return {
-        success: false,
-        message: `The following templates have errors: ${templateUpdates.errors.join(", ")}`
-=======
-      ) : {
-        success: true,
-        message: "No edits to save."
->>>>>>> 0ef0c928
-      } as IResponse;
+    return templateUpdates.errors.length === 0 ? save(
+      templateUpdates.templates,
+      "",
+      this.itemid,
+      this.sourceItemData,
+      this.authentication,
+      this.translations
+    ) : {
+      success: false,
+      message: `The following templates have errors: ${templateUpdates.errors.join(", ")}`
+    } as IResponse;
   }
 
   /**
