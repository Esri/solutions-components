--- conflicted
+++ resolved
@@ -124,12 +124,7 @@
   @Watch('pageType')
   async pageTypeWatchHandler(
     v: EPageType
-<<<<<<< HEAD
   ) {
-=======
-  ): Promise<void> {
-    await this._selectTools?.clearSelection();
->>>>>>> 6b6be69a
     this._clearHighlight();
     if (v === EPageType.LIST || v === EPageType.REFINE || v === EPageType.PDF || v === EPageType.CSV) {
       return this._highlightFeatures();
