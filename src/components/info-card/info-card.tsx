/** @license
 * Copyright 2022 Esri
 *
 * Licensed under the Apache License, Version 2.0 (the "License");
 * you may not use this file except in compliance with the License.
 * You may obtain a copy of the License at
 *
 *    http://www.apache.org/licenses/LICENSE-2.0
 *
 * Unless required by applicable law or agreed to in writing, software
 * distributed under the License is distributed on an "AS IS" BASIS,
 * WITHOUT WARRANTIES OR CONDITIONS OF ANY KIND, either express or implied.
 * See the License for the specific language governing permissions and
 * limitations under the License.
 */

import { Component, Element, Event, EventEmitter, Host, h, Listen, Method, Prop, State, Watch } from "@stencil/core";
import InfoCard_T9n from "../../assets/t9n/info-card/resources.json";
import { getLocaleComponentStrings } from "../../utils/locale";
import { loadModules } from "../../utils/loadModules";
import { PopupUtils } from "../../utils/popupUtils";
import { IPopupUtils } from "../../utils/interfaces";

@Component({
  tag: "info-card",
  styleUrl: "info-card.css",
  shadow: false,
})
export class InfoCard {
  //--------------------------------------------------------------------------
  //
  //  Host element access
  //
  //--------------------------------------------------------------------------

  @Element() el: HTMLInfoCardElement;

  //--------------------------------------------------------------------------
  //
  //  Properties (public)
  //
  //--------------------------------------------------------------------------

  /**
   * esri/Graphic: https://developers.arcgis.com/javascript/latest/api-reference/esri-Graphic.html
   */
  @Prop() graphics: __esri.Graphic[];

  /**
   * boolean: when true a loading indicator will be shown
   */
  @Prop() isLoading = false;

  /**
   * When true the component will render an optimized view for mobile devices
   */
  @Prop() isMobile: boolean;

  /**
   * esri/views/MapView: https://developers.arcgis.com/javascript/latest/api-reference/esri-views-MapView.html
   */
  @Prop() mapView: __esri.MapView;

  /**
   * boolean: When true the selected feature will zoomed to in the map and the row will be scrolled to within the table
   */
  @Prop() zoomAndScrollToSelected: boolean;

  /**
   * boolean: If true will show edit button
   */
  @Prop() allowEditing?: boolean = true;

  //--------------------------------------------------------------------------
  //
  //  State (internal)
  //
  //--------------------------------------------------------------------------

  /**
   * boolean: When true a alert will be shown to indicate a problem or confirm the current action
   */
  @State() _alertOpen = false;

  /**
   * string: Current index of total string
   * This value is not displayed but will force a render if it changes
   */
  @State() _count = "";

  /**
   * When true the add record modal will be displayed
   */
  @State() _editRecordOpen = false;

  /**
   * When isMobile is true we will handle the display of the title so
   * we can display beside a custom back button
   */
  @State() _mobileTitle = "";

  /**
   * When true the features list view will be displayed
   */
  @State() _showListView = false;

  /**
   * Contains the translations for this component.
   * All UI strings should be defined here.
   */
  @State() _translations: typeof InfoCard_T9n;

  //--------------------------------------------------------------------------
  //
  //  Properties (protected)
  //
  //--------------------------------------------------------------------------

  /**
   * esri/widgets/Feature: https://developers.arcgis.com/javascript/latest/api-reference/esri-widgets-Feature.html
   * used for module import
   */
  protected Features: typeof import("esri/widgets/Features");

  /**
   * boolean: When false alerts will be shown to indicate that the layer must have editing enabled for edit actions
   */
  protected _editEnabled: boolean;

  /**
   * esri/widgets/Feature: https://developers.arcgis.com/javascript/latest/api-reference/esri-widgets-Feature.html
   * used for widget instance
   */
  protected _features: __esri.Features;

  /**
   * esri/widgets/FeatureLayer: https://developers.arcgis.com/javascript/latest/api-reference/esri-layers-FeatureLayer.html
   */
  protected _layer: __esri.FeatureLayer;

  /**
   * IPopupUtils: When false alerts will be shown to indicate that the layer must have editing enabled for edit actions
   */
  protected _popupUtils: IPopupUtils;

  /**
   * esri/core/reactiveUtils: https://developers.arcgis.com/javascript/latest/api-reference/esri-core-reactiveUtils.html
   */
  protected reactiveUtils: typeof import("esri/core/reactiveUtils");

  //--------------------------------------------------------------------------
  //
  //  Watch handlers
  //
  //--------------------------------------------------------------------------

  /**
   * Watch for changes to the graphic and update the feature widget
   */
  @Watch("graphics")
  async graphicsWatchHandler(): Promise<void> {
<<<<<<< HEAD
    if (!this._features) {
      await this._initFeaturesWidget();
    }
    if (this.graphics.length > 0) {
      this._layer = (this.graphics[0]?.layer as __esri.FeatureLayer);
      this._editEnabled = this._layer.editingEnabled && this._layer.capabilities.operations.supportsUpdate;
      this._mobileTitle = await this._popupUtils.getPopupTitle(this.graphics[0]);
      this._features.open({
        features: this.graphics
      });
    } else {
      this._features.clear();
      this._features.close();
    }
    this._count = this._getCount();
=======
    await this.setGraphics()
>>>>>>> add4a48e
  }

  /**
   * Watch for changes to the isMobile prop then init the Features widget
   * We need to know if the title should be displayed by the widget (non mobile)
   * or by us (mobile)
   */
  @Watch("isMobile")
  async isMobileWatchHandler(): Promise<void> {
    await this._initFeaturesWidget();
  }

  /**
   * Watch for changes to the mapView and re-init the Feature widget
   */
  @Watch("mapView")
  async mapViewWatchHandler(): Promise<void> {
    return await this._initFeaturesWidget();
  }

  //--------------------------------------------------------------------------
  //
  //  Methods (public)
  //
  //--------------------------------------------------------------------------

  /**
   * Get the current selected feature from the Features widget
   *
   * @returns Promise resolving with the current feature
   */
  @Method()
  async getSelectedFeature(): Promise<any> {
    return this._features.selectedFeature;
  }

  //--------------------------------------------------------------------------
  //
  //  Events (public)
  //
  //--------------------------------------------------------------------------

  /**
   * Emitted on demand when the popup is closed
   */
  @Event() popupClosed: EventEmitter<void>;

  /**
   * Emitted on demand when the selected index changes
   */
  @Event() selectionChanged: EventEmitter<__esri.Graphic[]>;

  /**
   * Respond to and close the edit record display
   *
   * @returns a promise when the operation has completed
   */
  @Listen("closeEdit", { target: "window" })
  async closeEdit(): Promise<void> {
    this._editRecordOpen = false;
  }

  /**
   * Reset key properties when the layer selection changes
   */
  @Listen("layerSelectionChange", { target: "window" })
  async layerSelectionChange(): Promise<void> {
    this._showListView = false;
    if (this._features?.viewModel) {
      (this._features.viewModel as any).featureMenuOpen = false;
      this._features.close();
    }
  }

  /**
   * Refresh the info-card graphics
   */
  @Listen("refreshGraphics", { target: "window" })
  async refreshGraphics(
    evt: CustomEvent
  ): Promise<void> {
    this.graphics = [...evt.detail];
  }

  //--------------------------------------------------------------------------
  //
  //  Functions (lifecycle)
  //
  //--------------------------------------------------------------------------

  /**
   * StencilJS: Called once just after the component is first connected to the DOM.
   *
   * @returns Promise when complete
   */
  async componentWillLoad(): Promise<void> {
    await this._initModules();
    await this._getTranslations();
    this._popupUtils = new PopupUtils();
  }

  /**
   * StencilJS: Called once just after the component is fully loaded and the first render() occurs.
   * @returns Promise when complete
   */
  async componentDidLoad() {
    if (this.graphics?.length > 0) {
      await this.setGraphics()
    }
  }

  /**
   * Renders the component.
   */
  render() {
    const loadingClass = this.isLoading ? "" : "display-none";
    const featureNodeClass = this.isLoading || this._editRecordOpen ? "visibility-hidden" : "position-absolute";
    const editClass = !this.isLoading && this._editRecordOpen ? "position-absolute" : "display-none";
    const editButtonClass = (!this.isLoading && this._editRecordOpen) || this._showListView ? "display-none" : "";
    const nextBackDisabled = this._features?.features?.length < 2;
    const nextBackClass = this.isMobile ? "display-none" : "";
    const shellClass = this.isMobile && !this._editRecordOpen ? "padding-top-46" : "";
    const id = this._features?.selectedFeature?.getObjectId();
    const ids = parseInt(id?.toString(), 10) > -1 ? [id] : [];
    const deleteEnabled = this._layer?.editingEnabled && this._layer?.capabilities?.operations?.supportsDelete;
    return (
      <Host>
        {this.isMobile && !this._editRecordOpen ? (
          <calcite-panel>
            <calcite-action
              class="end-border"
              icon={"chevron-left"}
              iconFlipRtl={true}
              onClick={() => this._closePopup()}
              scale="s"
              slot="header-actions-start"
              text=""
            />
            <span
              class="font-bold"
              slot="header-content"
            >
              {this._mobileTitle}
            </span>
          </calcite-panel>
        ) : undefined
        }
        <calcite-shell class={shellClass}>
          <calcite-loader
            class={loadingClass}
            label={this._translations.fetchingData}
          />
          <div
            class={"esri-widget " + featureNodeClass}
            id="features-node"
          />
          <div class={`${editButtonClass} width-100`} slot="footer">
<<<<<<< HEAD
            <div class="display-flex top-border padding-1-2">
              <calcite-button
                appearance="solid"
                id="solutions-edit"
                onClick={() => this._openEditRecord()}
                width="full"
              >
                {this._translations.edit}
              </calcite-button>
              {
                this.isMobile && deleteEnabled ? (
                  <delete-button
                    class="padding-inline-start-1 width-100"
                    id="solutions-delete"
                    ids={ids}
                    layer={this._layer}
                    onEditsComplete={() => this._closePopup()}
                  />
                ) : undefined
              }
              <calcite-tooltip label="" placement="bottom" reference-element="solutions-edit">
                <span>{this._translations.edit}</span>
              </calcite-tooltip>
              {
                this.isMobile ? (
                  <calcite-tooltip label="" placement="bottom" reference-element="solutions-delete">
                    <span>{this._translations.delete}</span>
                  </calcite-tooltip>
                ) : undefined
              }
            </div>
            <div class={`display-flex padding-1-2 button-container top-border ${nextBackClass}`}>
=======
            {this.allowEditing &&
              <div class="display-flex top-border padding-1-2">
                <calcite-button
                  appearance="solid"
                  id="solutions-edit"
                  onClick={() => this._openEditRecord()}
                  width="full"
                >
                  {this._translations.edit}
                </calcite-button>
                {
                  this.isMobile ? (
                    <calcite-button
                      appearance="outline"
                      class="padding-inline-start-1"
                      id="solutions-cancel"
                      onClick={() => this._closePopup()}
                      width="full"
                    >
                      {this._translations.cancel}
                    </calcite-button>
                  ) : undefined
                }
                <calcite-tooltip label="" placement="bottom" reference-element="solutions-edit">
                  <span>{this._translations.edit}</span>
                </calcite-tooltip>
                {
                  this.isMobile ? (
                    <calcite-tooltip label="" placement="bottom" reference-element="solutions-cancel">
                      <span>{this._translations.cancel}</span>
                    </calcite-tooltip>
                  ) : undefined
                }
              </div>}
            {!nextBackDisabled && <div class={`display-flex padding-1-2 button-container top-border ${nextBackClass}`}>
>>>>>>> add4a48e
              <div class="min-width-100">
                <calcite-button
                  appearance="outline"
                  disabled={nextBackDisabled}
                  id="solutions-back"
                  onClick={() => this._back()}
                  width="full"
                >
                  {this._translations.back}
                </calcite-button>
                <calcite-tooltip label="" placement="top" reference-element="solutions-back">
                  <span>{this._translations.back}</span>
                </calcite-tooltip>
              </div>
              <div>
                <calcite-action
                  icon="list"
                  onClick={() => this._toggleListView()}
                  scale="s"
                  text={this._count}
                  textEnabled={true}
                />
              </div>
              <div class="min-width-100">
                <calcite-button
                  appearance="outline"
                  disabled={nextBackDisabled}
                  id="solutions-next"
                  onClick={() => this._next()}
                  width="full"
                >
                  {this._translations.next}
                </calcite-button>
                <calcite-tooltip label="" placement="top" reference-element="solutions-next">
                  <span>{this._translations.next}</span>
                </calcite-tooltip>
              </div>
            </div>}
          </div>
          <edit-card
            class={editClass}
            graphicIndex={this._features?.selectedFeatureIndex}
            graphics={this.graphics}
            mapView={this.mapView}
            open={this._editRecordOpen}
          />
          <calcite-alert
            icon={"layer-broken"}
            kind={"warning"}
            label=""
            onCalciteAlertClose={() => this._alertClosed()}
            open={this._alertOpen}
            placement="top"
          >
            <div slot="title">
              {this._translations.editDisabled}
            </div>
            <div slot="message">
              {this._translations.enableEditing}
            </div>
          </calcite-alert>
        </calcite-shell>
      </Host>
    );
  }

  //--------------------------------------------------------------------------
  //
  //  Functions (protected)
  //
  //--------------------------------------------------------------------------

  /**
   * Load esri javascript api modules
   *
   * @returns Promise resolving when function is done
   *
   * @protected
   */
  protected async _initModules(): Promise<void> {
    const [Features, reactiveUtils] = await loadModules([
      "esri/widgets/Features",
      "esri/core/reactiveUtils"
    ]);
    this.Features = Features;
    this.reactiveUtils = reactiveUtils;
  }

  /**
   * Initializes the features widget if not created and updates the feature widget and other required states
   * 
   * @protected
   */
  protected async setGraphics(): Promise<void> {
    if (!this._features) {
      await this._initFeaturesWidget();
    }
    if (this.graphics.length > 0) {
      const featureLayer = (this.graphics[0]?.layer as __esri.FeatureLayer);
      this._editEnabled = featureLayer.editingEnabled && featureLayer.capabilities.operations.supportsUpdate;
      this._mobileTitle = await this._popupUtils.getPopupTitle(this.graphics[0]);
      this._features.open({
        features: this.graphics
      });
    } else {
      this._features.clear();
      this._features.close();
    }
    this._count = this._getCount();
  }

  /**
   * Init the Feature widget so we can display the popup content
   *
   * @returns a promise when the operation has completed
   *
   * @protected
   */
  protected async _initFeaturesWidget(): Promise<void> {
    return this.isMobile !== undefined ? await this.mapView?.when(() => {
      if (!this._features) {
        this._features = new this.Features({
          view: this.mapView,
          container: "features-node",
          visibleElements: {
            actionBar: false,
            closeButton: false,
            heading: !this.isMobile
          }
        });
        this.reactiveUtils.watch(
          () => (this._features.viewModel as any).featureMenuOpen,
          (isOpen) => {
            if (!isOpen) {
              this._showListView = isOpen;
            }
          });

        if (this.zoomAndScrollToSelected) {
          this.reactiveUtils.watch(
            () => this._features.selectedFeatureIndex,
            (i) => {
              if (i > -1) {
                this.selectionChanged.emit([this._features.selectedFeature]);
              }
            });
        }
      } else {
        this._features.view = this.mapView;
        this._features.visibleElements.actionBar = false;
        this._features.visibleElements.closeButton = false;
        this._features.visibleElements.heading = !this.isMobile;
      }
    }) : Promise.resolve();
  }

  /**
   * Close the popup and emit the selected features
   */
  protected _closePopup(): void {
    this.popupClosed.emit();
  }

  /**
   * Set the alertOpen member to false when the alert is closed
   */
  protected _alertClosed(): void {
    this._alertOpen = false;
  }

  /**
   * Open the edit record
   */
  protected _openEditRecord(): void {
    if (this._editEnabled) {
      this._editRecordOpen = true;
    } else {
      this._alertOpen = true;
    }
  }

  /**
   * Go to the previous feature in the features widget
   */
  protected _back(): void {
    this._features.previous();
    this._count = this._getCount();
  }

  /**
   * Go to the next feature in the features widget
   */
  protected _next(): void {
    this._features.next();
    this._count = this._getCount();
  }

  /**
   * Get the current index of total string
   *
   * @returns the index of total string
   */
  protected _getCount(): string {
    const index = (this._features?.viewModel.selectedFeatureIndex + 1).toString();
    const total = this._features?.features?.length.toString();
    return this._translations.indexOfTotal
      .replace("{{index}}", index)
      .replace("{{total}}", total);
  }

  /**
   * Toggle the visibility of the features list view
   */
  protected _toggleListView(): void {
    this._showListView = !this._showListView;
    const i = this._features.selectedFeatureIndex;
    this._features.open({
      features: this.graphics,
      featureMenuOpen: this._showListView
    });
    this._features.selectedFeatureIndex = i;
  }

  /**
   * Fetches the component's translations
   *
   * @returns Promise when complete
   * @protected
   */
  protected async _getTranslations(): Promise<void> {
    const messages = await getLocaleComponentStrings(this.el);
    this._translations = messages[0] as typeof InfoCard_T9n;
  }
}<|MERGE_RESOLUTION|>--- conflicted
+++ resolved
@@ -159,25 +159,7 @@
    */
   @Watch("graphics")
   async graphicsWatchHandler(): Promise<void> {
-<<<<<<< HEAD
-    if (!this._features) {
-      await this._initFeaturesWidget();
-    }
-    if (this.graphics.length > 0) {
-      this._layer = (this.graphics[0]?.layer as __esri.FeatureLayer);
-      this._editEnabled = this._layer.editingEnabled && this._layer.capabilities.operations.supportsUpdate;
-      this._mobileTitle = await this._popupUtils.getPopupTitle(this.graphics[0]);
-      this._features.open({
-        features: this.graphics
-      });
-    } else {
-      this._features.clear();
-      this._features.close();
-    }
-    this._count = this._getCount();
-=======
     await this.setGraphics()
->>>>>>> add4a48e
   }
 
   /**
@@ -335,40 +317,6 @@
             id="features-node"
           />
           <div class={`${editButtonClass} width-100`} slot="footer">
-<<<<<<< HEAD
-            <div class="display-flex top-border padding-1-2">
-              <calcite-button
-                appearance="solid"
-                id="solutions-edit"
-                onClick={() => this._openEditRecord()}
-                width="full"
-              >
-                {this._translations.edit}
-              </calcite-button>
-              {
-                this.isMobile && deleteEnabled ? (
-                  <delete-button
-                    class="padding-inline-start-1 width-100"
-                    id="solutions-delete"
-                    ids={ids}
-                    layer={this._layer}
-                    onEditsComplete={() => this._closePopup()}
-                  />
-                ) : undefined
-              }
-              <calcite-tooltip label="" placement="bottom" reference-element="solutions-edit">
-                <span>{this._translations.edit}</span>
-              </calcite-tooltip>
-              {
-                this.isMobile ? (
-                  <calcite-tooltip label="" placement="bottom" reference-element="solutions-delete">
-                    <span>{this._translations.delete}</span>
-                  </calcite-tooltip>
-                ) : undefined
-              }
-            </div>
-            <div class={`display-flex padding-1-2 button-container top-border ${nextBackClass}`}>
-=======
             {this.allowEditing &&
               <div class="display-flex top-border padding-1-2">
                 <calcite-button
@@ -380,16 +328,14 @@
                   {this._translations.edit}
                 </calcite-button>
                 {
-                  this.isMobile ? (
-                    <calcite-button
-                      appearance="outline"
-                      class="padding-inline-start-1"
-                      id="solutions-cancel"
-                      onClick={() => this._closePopup()}
-                      width="full"
-                    >
-                      {this._translations.cancel}
-                    </calcite-button>
+                  this.isMobile && deleteEnabled ? (
+                    <delete-button
+                      class="padding-inline-start-1 width-100"
+                      id="solutions-delete"
+                      ids={ids}
+                      layer={this._layer}
+                      onEditsComplete={() => this._closePopup()}
+                    />
                   ) : undefined
                 }
                 <calcite-tooltip label="" placement="bottom" reference-element="solutions-edit">
@@ -397,14 +343,13 @@
                 </calcite-tooltip>
                 {
                   this.isMobile ? (
-                    <calcite-tooltip label="" placement="bottom" reference-element="solutions-cancel">
-                      <span>{this._translations.cancel}</span>
+                    <calcite-tooltip label="" placement="bottom" reference-element="solutions-delete">
+                      <span>{this._translations.delete}</span>
                     </calcite-tooltip>
                   ) : undefined
                 }
               </div>}
             {!nextBackDisabled && <div class={`display-flex padding-1-2 button-container top-border ${nextBackClass}`}>
->>>>>>> add4a48e
               <div class="min-width-100">
                 <calcite-button
                   appearance="outline"
@@ -503,8 +448,8 @@
       await this._initFeaturesWidget();
     }
     if (this.graphics.length > 0) {
-      const featureLayer = (this.graphics[0]?.layer as __esri.FeatureLayer);
-      this._editEnabled = featureLayer.editingEnabled && featureLayer.capabilities.operations.supportsUpdate;
+      this._layer = (this.graphics[0]?.layer as __esri.FeatureLayer);
+      this._editEnabled = this._layer.editingEnabled && this._layer.capabilities.operations.supportsUpdate;
       this._mobileTitle = await this._popupUtils.getPopupTitle(this.graphics[0]);
       this._features.open({
         features: this.graphics
