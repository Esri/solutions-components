--- conflicted
+++ resolved
@@ -130,7 +130,6 @@
     removeDuplicates: boolean,
     addColumnTitle: boolean
   ): Promise<void> {
-<<<<<<< HEAD
     // Get the attributes of the features to export
     const featureSet = await queryFeaturesByID(ids, this.layerView.layer);
     const attributes = featureSet.features.map(f => f.attributes);
@@ -148,9 +147,6 @@
     const labelFormat = this._convertPopupToLabelSpec(this.layerView.layer.popupTemplate.content[0].text);
     exportCSV(attributes, columnNames, labelFormat, removeDuplicates);
     return Promise.resolve();
-=======
-    return this._downloadCSV(ids, removeDuplicates, addColumnTitle);
->>>>>>> 9a6aa847
   }
 
   //--------------------------------------------------------------------------
@@ -203,60 +199,20 @@
    * "<div style='text-align: left;'>{NAME}<br />{STREET}<br />{CITY}, {STATE} {ZIP} <br /></div>"
    * @return Label spec
    */
-<<<<<<< HEAD
   public _convertPopupToLabelSpec(
     popupInfo: string
   ): string[] {
     // Replace <br>, <br/> with |
     popupInfo = popupInfo.replace(/<br\s*\/?>/gi, "|");
-=======
-  protected _renderItems(): VNode[] {
-    const s: any = pdfUtils;
-    const sortedPdfIndo = (s.default || s).sort((a, b) => {
-      const _a = parseInt(a.descriptionPDF.labelsPerPageDisplay, 10);
-      const _b = parseInt(b.descriptionPDF.labelsPerPageDisplay, 10);
-      return _a < _b ? -1 : _a > _b ? 1 : 0
-    });
-    return sortedPdfIndo.reduce((prev, cur) => {
-      if (this.enabledSizeValues.length === 0 ||
-        this.enabledSizeValues.indexOf(parseInt(cur.descriptionPDF.labelsPerPageDisplay, 10)) > -1) {
-        prev.push((<calcite-option value={cur}>{this._getLabelSizeText(cur)}</calcite-option>));
-      }
-      return prev;
-    }, []);
-  }
->>>>>>> 9a6aa847
 
     // Remove remaining HTML tags
     let labelSpec = popupInfo.replace(/<[\s.]*[^<>]*\/?>/gi, "").split("|");
 
-<<<<<<< HEAD
     // Trim lines and remove empties
     labelSpec = labelSpec.map(line => line.trim()).filter(line => line.length > 0);
 
     return labelSpec;
   };
-=======
-  /**
-   * Downloads csv of mailing labels for the provided list of ids
-   *
-   * @param ids List of ids to download
-   * @param removeDuplicates When true a single label is generated when multiple featues have a shared address value
-   * @returns Promise resolving when function is done
-   *
-   * @returns Promise that will resolve when the download is complete
-   * @protected
-   */
-  protected async _downloadCSV(
-    ids: number[],
-    removeDuplicates: boolean,
-    addColumnTitle: boolean
-  ): Promise<void> {
-    // TODO this will be leveraged when we do the real implementation of this
-    console.log(removeDuplicates)
-    await exportCSV(this.layerView, ids, addColumnTitle);
-  }
->>>>>>> 9a6aa847
 
   /**
    * Gets the formatted pdf export size text
