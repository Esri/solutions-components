/** @license
 * Copyright 2022 Esri
 *
 * Licensed under the Apache License, Version 2.0 (the "License");
 * you may not use this file except in compliance with the License.
 * You may obtain a copy of the License at
 *
 *    http://www.apache.org/licenses/LICENSE-2.0
 *
 * Unless required by applicable law or agreed to in writing, software
 * distributed under the License is distributed on an "AS IS" BASIS,
 * WITHOUT WARRANTIES OR CONDITIONS OF ANY KIND, either express or implied.
 * See the License for the specific language governing permissions and
 * limitations under the License.
 */

import { Component, Element, Host, h, Prop, State, VNode } from '@stencil/core';
import * as pdfUtils from '../../assets/data/labelFormats.json';
import '@esri/calcite-components';
import PdfDownload_T9n from '../../assets/t9n/pdf-download/resources.json';
import { getLocaleComponentStrings } from '../../utils/locale';

@Component({
  tag: 'pdf-download',
  styleUrl: 'pdf-download.css',
  shadow: true,
})
export class PdfDownload {
  //--------------------------------------------------------------------------
  //
  //  Host element access
  //
  //--------------------------------------------------------------------------
  @Element() el: HTMLPdfDownloadElement;

  //--------------------------------------------------------------------------
  //
  //  Properties (public)
  //
  //--------------------------------------------------------------------------

  @Prop() layerView: __esri.FeatureLayerView;

  //--------------------------------------------------------------------------
  //
  //  Properties (private)
  //
  //--------------------------------------------------------------------------

  /**
   * Contains the translations for this component.
   * All UI strings should be defined here.
   */
  @State() private _translations: typeof PdfDownload_T9n;

  //--------------------------------------------------------------------------
  //
  //  Watch handlers
  //
  //--------------------------------------------------------------------------

  //--------------------------------------------------------------------------
  //
  //  Methods (public)
  //
  //--------------------------------------------------------------------------

  //--------------------------------------------------------------------------
  //
  //  Events (public)
  //
  //--------------------------------------------------------------------------

  //--------------------------------------------------------------------------
  //
  //  Functions (lifecycle)
  //
  //--------------------------------------------------------------------------

  async componentWillLoad() {
    await this._getTranslations();
  }

  render() {
    return (
      <Host>
        <div class="background-w padding-1-2 list-border">
          <calcite-select label="">
            {this._renderItems()}
          </calcite-select>
        </div>
      </Host>
    );
  }

  //--------------------------------------------------------------------------
  //
  //  Functions (private)
  //
  //--------------------------------------------------------------------------

  _renderItems(): VNode[] {
    const s: any = pdfUtils;
    const sortedPdfIndo = (s.default || s).sort((a, b) => {
      const _a = parseInt(a.descriptionPDF.labelsPerPageDisplay, 10);
      const _b = parseInt(b.descriptionPDF.labelsPerPageDisplay, 10);
      return _a < _b ? -1 : _a > _b ? 1 : 0
    });
    return sortedPdfIndo.map((l) => {
<<<<<<< HEAD
      const textLabel = this._translations.pdfLabel.replace("{{n}}", l.descriptionPDF.labelsPerPageDisplay);
=======
      const textLabel = this.translations.pdfLabel
        .replace("{{n}}", l.descriptionPDF.labelsPerPageDisplay)
        .replace("{{labelSize}}", l.descriptionPDF.averyPartNumber);
>>>>>>> 15287197
      return (<calcite-option value={l}>{textLabel}</calcite-option>)
    });
  }

  _itemClicked(v: any): void {
    console.log(v)
  }

  _download(): void {
    alert("Download the stuff");
  }

  /**
   * Fetches the component's translations
   *
   * @private
   */
  private async _getTranslations() {
    const translations = await getLocaleComponentStrings(this.el);
    this._translations = translations[0] as typeof PdfDownload_T9n;
  }

}<|MERGE_RESOLUTION|>--- conflicted
+++ resolved
@@ -107,13 +107,9 @@
       return _a < _b ? -1 : _a > _b ? 1 : 0
     });
     return sortedPdfIndo.map((l) => {
-<<<<<<< HEAD
-      const textLabel = this._translations.pdfLabel.replace("{{n}}", l.descriptionPDF.labelsPerPageDisplay);
-=======
       const textLabel = this.translations.pdfLabel
         .replace("{{n}}", l.descriptionPDF.labelsPerPageDisplay)
         .replace("{{labelSize}}", l.descriptionPDF.averyPartNumber);
->>>>>>> 15287197
       return (<calcite-option value={l}>{textLabel}</calcite-option>)
     });
   }
