# pdf-download



<!-- Auto Generated Below -->


## Properties

| Property   | Attribute  | Description                                              | Type      | Default |
| ---------- | ---------- | -------------------------------------------------------- | --------- | ------- |
| `disabled` | `disabled` | boolean: Controls the enabled/disabled state of download | `boolean` | `false` |


## Methods

### `downloadCSV(exportInfos: IExportInfos, removeDuplicates: boolean, addColumnTitle?: boolean) => Promise<void>`

Downloads csv of mailing labels for the provided list of ids.

#### Returns

Type: `Promise<void>`

Promise resolving when function is done

<<<<<<< HEAD
### `downloadPDF(layerView: __esri.FeatureLayerView, selectionSetNames: string[], ids: number[], removeDuplicates?: boolean, title?: string) => Promise<void>`
=======
### `downloadPDF(exportInfos: IExportInfos, removeDuplicates: boolean) => Promise<void>`
>>>>>>> 65c51046

Downloads pdf of mailing labels for the provided list of ids.

#### Returns

Type: `Promise<void>`

Promise resolving when function is done


## Dependencies

### Used by

 - [public-notification](../public-notification)

### Depends on

- calcite-select
- calcite-option

### Graph
```mermaid
graph TD;
  pdf-download --> calcite-select
  pdf-download --> calcite-option
  calcite-select --> calcite-icon
  public-notification --> pdf-download
  style pdf-download fill:#f9f,stroke:#333,stroke-width:4px
```

----------------------------------------------

*Built with [StencilJS](https://stenciljs.com/)*<|MERGE_RESOLUTION|>--- conflicted
+++ resolved
@@ -16,7 +16,7 @@
 
 ### `downloadCSV(exportInfos: IExportInfos, removeDuplicates: boolean, addColumnTitle?: boolean) => Promise<void>`
 
-Downloads csv of mailing labels for the provided list of ids.
+Downloads csv of mailing labels for the provided list of ids
 
 #### Returns
 
@@ -24,13 +24,9 @@
 
 Promise resolving when function is done
 
-<<<<<<< HEAD
-### `downloadPDF(layerView: __esri.FeatureLayerView, selectionSetNames: string[], ids: number[], removeDuplicates?: boolean, title?: string) => Promise<void>`
-=======
 ### `downloadPDF(exportInfos: IExportInfos, removeDuplicates: boolean) => Promise<void>`
->>>>>>> 65c51046
 
-Downloads pdf of mailing labels for the provided list of ids.
+Downloads pdf of mailing labels for the provided list of ids
 
 #### Returns
 
