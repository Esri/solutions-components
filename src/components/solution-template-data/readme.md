--- conflicted
+++ resolved
@@ -7,15 +7,6 @@
 
 ## Properties
 
-<<<<<<< HEAD
-| Property                | Attribute                | Description                                                                               | Type      | Default     |
-| ----------------------- | ------------------------ | ----------------------------------------------------------------------------------------- | --------- | ----------- |
-| `instanceid`            | `instanceid`             | This needs to be unique for props vs data of an item                                      | `string`  | `""`        |
-| `itemId`                | `item-id`                | A templates itemId. This is used to get the correct model from a store in the json-editor | `string`  | `""`        |
-| `organizationVariables` | `organization-variables` | Contains the organization based variables                                                 | `string`  | `""`        |
-| `solutionVariables`     | `solution-variables`     | Contains the solution based variables                                                     | `string`  | `""`        |
-| `varsOpen`              | `vars-open`              | Used to show/hide the variable containers                                                 | `boolean` | `undefined` |
-=======
 | Property                | Attribute    | Description                                                                                                                                                                                     | Type                          | Default     |
 | ----------------------- | ------------ | ----------------------------------------------------------------------------------------------------------------------------------------------------------------------------------------------- | ----------------------------- | ----------- |
 | `authentication`        | --           | Credentials for requests                                                                                                                                                                        | `UserSession`                 | `undefined` |
@@ -24,8 +15,7 @@
 | `organizationVariables` | --           | Contains the organization based variables                                                                                                                                                       | `IOrganizationVariableItem[]` | `[]`        |
 | `solutionVariables`     | --           | Contains the solution based variables                                                                                                                                                           | `IVariableItem[]`             | `[]`        |
 | `value`                 | --           | Contains the public value for this component.  When working with a resource item this should contain an IResourceItem  When working with a json type item this should contain the data and vars | `ITemplateData`               | `{}`        |
-| `varsOpen`              | `vars-open`  | Used to show/hide the variable containers                                                                                                                                                       | `boolean`                     | `true`      |
->>>>>>> e3e0c972
+| `varsOpen`              | `vars-open`  | Used to show/hide the variable containers                                                                                                                                                       | `any`                         | `undefined` |
 
 
 ## Dependencies
