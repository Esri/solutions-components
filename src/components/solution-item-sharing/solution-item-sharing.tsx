/** @license
 * Copyright 2022 Esri
 *
 * Licensed under the Apache License, Version 2.0 (the "License");
 * you may not use this file except in compliance with the License.
 * You may obtain a copy of the License at
 *
 *    http://www.apache.org/licenses/LICENSE-2.0
 *
 * Unless required by applicable law or agreed to in writing, software
 * distributed under the License is distributed on an "AS IS" BASIS,
 * WITHOUT WARRANTIES OR CONDITIONS OF ANY KIND, either express or implied.
 * See the License for the specific language governing permissions and
 * limitations under the License.
 */

import { Component, Element, h, Host, Method, Prop, State, VNode, Watch } from '@stencil/core';
import state from "../../utils/solution-store";
import { IItemShare } from '../../utils/interfaces';
import SolutionItemSharing_T9n from '../../assets/t9n/solution-item-sharing/resources.json';
import { getLocaleComponentStrings } from '../../utils/locale';

@Component({
  tag: 'solution-item-sharing',
  styleUrl: 'solution-item-sharing.scss',
  shadow: true,
})
export class SolutionItemSharing {

  //--------------------------------------------------------------------------
  //
  //  Host element access
  //
  //--------------------------------------------------------------------------

  @Element() el: HTMLSolutionItemSharingElement;

  //--------------------------------------------------------------------------
  //
  //  Properties (public)
  //
  //--------------------------------------------------------------------------

  /**
   * A template's groupId.
   */
  @Prop({ mutable: true, reflect: true }) groupId = "";

  @Watch("groupId") itemIdWatchHandler(): void {
    const itemEdit = state.getItemInfo(this.groupId);
    this.sharing = itemEdit.groupDetails;
  }

  //--------------------------------------------------------------------------
  //
  //  Lifecycle
  //
  //--------------------------------------------------------------------------

  /**
   * StencilJS: Called once just after the component is first connected to the DOM.
   */
  async componentWillLoad(): Promise<void> {
    return this._getTranslations();
  }

  /**
   * Renders the component.
   */
  render(): VNode {
    return (
      <Host>
        <div class="container-border">
          <calcite-label>{this._translations.groupInfo}</calcite-label>
          {this._renderItems(this.sharing)}
        </div>
      </Host>
    );
  }

  //--------------------------------------------------------------------------
  //
  //  Properties (protected)
  //
  //--------------------------------------------------------------------------

  /**
   * Contains the translations for this component.
   * All UI strings should be defined here.
   */
  @State() protected _translations: typeof SolutionItemSharing_T9n;

  /**
   * Contains the public sharing for this component.
   */
  @State() sharing: IItemShare[] = [];

  //--------------------------------------------------------------------------
  //
  //  Event Listeners
  //
  //--------------------------------------------------------------------------

  //--------------------------------------------------------------------------
  //
  //  Events
  //
  //--------------------------------------------------------------------------

  //--------------------------------------------------------------------------
  //
  //  Public Methods (async)
  //
  //--------------------------------------------------------------------------

  @Method()
  async getShareInfo(): Promise<any> {
<<<<<<< HEAD
    return Promise.resolve(this.sharing);
=======
    return this.value;
>>>>>>> 9721a67c
  }

  //--------------------------------------------------------------------------
  //
  //  Private Methods
  //
  //--------------------------------------------------------------------------

  /**
   * Render share options based on the list of share details
   *
   * @param objs list of IItemShare objects that are used to expose and store share info for the solutions items
   */
  _renderItems(
    objs: IItemShare[]
  ): VNode[] {
    return objs && objs.length > 0 ? objs.map(item => {
      //onCalciteSwitchChange={(event) => this._updateItem(event)}
      return (
        <calcite-label layout="inline">
          <calcite-switch
            id={item.id}
            name="setting"
            scale="m"
            switched={item.shareItem}
            value="enabled"
          />
          <solution-item-icon type={item.type} typeKeywords={item.typeKeywords} />
          <span class="icon-text" title={item.title}>{item.title}</span>
        </calcite-label>
      );
    }) : null;
  }

  /**
   * Update the items share prop based on the switch state
   *
   * @param event onCalciteSwitchChange event
   */
  // eslint-disable-next-line @typescript-eslint/explicit-module-boundary-types
  /*
  _updateItem(event): void {
    const id: string = event.target.id;
    this.sharing = this.sharing.map(item => {
      if (item.id === id) {
        // update the item
        item.shareItem = event.detail.switched;
        // update the store
        if (state?.models[id]) {
          state.models[id].shareInfo =
            (item.isShared && !item.shareItem) ? { groupId: this.groupId, shared: false } :
              (!item.isShared && item.shareItem) ? { groupId: this.groupId, shared: true } : undefined;
        }
      }
      return item;
    });
  }
  */

  /**
   * Fetches the component's translations
   *
   * @protected
   */
  protected async _getTranslations(): Promise<void> {
    const translations = await getLocaleComponentStrings(this.el);
    this._translations = translations[0] as typeof SolutionItemSharing_T9n;
  }
}<|MERGE_RESOLUTION|>--- conflicted
+++ resolved
@@ -115,11 +115,7 @@
 
   @Method()
   async getShareInfo(): Promise<any> {
-<<<<<<< HEAD
-    return Promise.resolve(this.sharing);
-=======
-    return this.value;
->>>>>>> 9721a67c
+    return this.sharing;
   }
 
   //--------------------------------------------------------------------------
