/** @license
 * Copyright 2021 Esri
 *
 * Licensed under the Apache License, Version 2.0 (the "License");
 * you may not use this file except in compliance with the License.
 * You may obtain a copy of the License at
 *
 *    http://www.apache.org/licenses/LICENSE-2.0
 *
 * Unless required by applicable law or agreed to in writing, software
 * distributed under the License is distributed on an "AS IS" BASIS,
 * WITHOUT WARRANTIES OR CONDITIONS OF ANY KIND, either express or implied.
 * See the License for the specific language governing permissions and
 * limitations under the License.
 */

import { newSpecPage } from '@stencil/core/testing';
import { JsonEditor } from '../json-editor';
import * as translations from '../../../testingAssets/strings.json';
import { h } from '@stencil/core';

// Mock MutationObserver because Jest environment doesn't have it
const mutationObserverMock = jest.fn(function MutationObserver(callback) {
  this.observe = jest.fn();
});
global.MutationObserver = mutationObserverMock;

describe('json-editor', () => {
<<<<<<< HEAD
  it('renders', async () => {
    const page = await newSpecPage({
      components: [JsonEditor],
      template: () => (
        <json-editor translations={translations.configuration_modal.configuration} instanceid="ABC123" value="{a:'A'}"></json-editor>
=======
  // has to be a better way..
  global.MutationObserver = class {
    constructor(callback) { }
    disconnect() { }
    observe(element, initObject) { }
    takeRecords(): any[] { return [] }
  };

    it('renders', async () => {
    const page = await newSpecPage({
      components: [JsonEditor],
      template: () => (
        <json-editor translations={translations.configuration_modal.configuration} instanceid="ABC123" value = "{a:'A'}"></json-editor>
>>>>>>> b630d348
      )
    });
    
    expect(page.root).toEqualHtml(`
      <json-editor instanceid="ABC123" value="{a:'A'}">
        <div class="editor-container padding-right" id="ABC123-editor-container">
          <div class="editor-controls padding-right">
            <div class="editor-buttons">
              <calcite-button appearance="solid" class="edit-button" color="blue" id="ABC123-undo" scale="s" title="Undo">
                <calcite-icon icon="undo" scale="s"></calcite-icon>
              </calcite-button>
              <calcite-button appearance="solid" class="edit-button" color="blue" id="ABC123-redo" scale="s" title="Redo">
                <calcite-icon icon="redo" scale="s"></calcite-icon>
              </calcite-button>
              <calcite-button appearance="solid" class="edit-button" color="blue" id="ABC123-diff" scale="s" title="Toggle Diff Editor">
                <calcite-icon icon="compare" scale="s"></calcite-icon>
              </calcite-button>
              <calcite-button appearance="outline" class="edit-button" color="blue" id="ABC123-search" scale="s" title="Search">
                <calcite-icon icon="search" scale="s"></calcite-icon>
              </calcite-button>
              <calcite-button appearance="solid" class="edit-button" color="blue" disabled="" id="ABC123-reset" scale="s" title="Cancel Edits">
                <calcite-icon icon="reset" scale="s"></calcite-icon>
              </calcite-button>
            </div>
          </div>
          <div class="edit-parent">
            <div class="json-edit-container" id="ABC123-container"></div>
            <div class="json-edit-container not-visible" id="ABC123-diff-container"></div>
          </div>
        </div>
      </json-editor>
    `);
  });
});<|MERGE_RESOLUTION|>--- conflicted
+++ resolved
@@ -26,27 +26,11 @@
 global.MutationObserver = mutationObserverMock;
 
 describe('json-editor', () => {
-<<<<<<< HEAD
   it('renders', async () => {
     const page = await newSpecPage({
       components: [JsonEditor],
       template: () => (
         <json-editor translations={translations.configuration_modal.configuration} instanceid="ABC123" value="{a:'A'}"></json-editor>
-=======
-  // has to be a better way..
-  global.MutationObserver = class {
-    constructor(callback) { }
-    disconnect() { }
-    observe(element, initObject) { }
-    takeRecords(): any[] { return [] }
-  };
-
-    it('renders', async () => {
-    const page = await newSpecPage({
-      components: [JsonEditor],
-      template: () => (
-        <json-editor translations={translations.configuration_modal.configuration} instanceid="ABC123" value = "{a:'A'}"></json-editor>
->>>>>>> b630d348
       )
     });
     
