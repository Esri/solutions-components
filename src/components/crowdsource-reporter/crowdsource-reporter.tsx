--- conflicted
+++ resolved
@@ -242,15 +242,14 @@
   @State() _showSubmitCancelButton = false;
 
   /**
-<<<<<<< HEAD
    * boolean: show loading indicator in the reporter component
    */
   @State() _showLoadingIndicator = false;
-=======
+
+  /**
    * boolean: Controls the state for panel in mobile view
    */
   @State() _sidePanelCollapsed = false;
->>>>>>> cbb6fd78
 
   /**
    * Contains the translations for this component.
@@ -263,17 +262,6 @@
    */
   @State() _updatedProgressBarStatus = 0.25;
 
-<<<<<<< HEAD
-  /**
-   * boolean: When true the filter component will be displayed
-   */
-  @State() _filterOpen = false;
-
-  /**
-   * boolean: When true an indicator will be shown on the action
-   */
-  @State() _filterActive = false;
-
   /**
    * ISortingInfo: Sort the feature list depending on the sort field and order
    */
@@ -294,8 +282,6 @@
    */
   @State() _addingCommentFailed = false;
 
-=======
->>>>>>> cbb6fd78
   //--------------------------------------------------------------------------
   //
   //  Properties (protected)
@@ -338,7 +324,6 @@
   protected _featureList: HTMLFeatureListElement;
 
   /**
-<<<<<<< HEAD
    * __esri.Graphic: The current selected feature
    */
   protected _currentFeature: __esri.Graphic;
@@ -354,10 +339,7 @@
   protected _relatedTable: __esri.FeatureLayer;
 
   /**
-   * esri/core/reactiveUtils: https://developers.arcgis.com/javascript/latest/api-reference/esri-core-reactiveUtils.html
-=======
    * HTMLInstantAppsFilterListElement: Component from Instant Apps that supports interacting with the current filter config
->>>>>>> cbb6fd78
    */
   protected _filterList: HTMLInstantAppsFilterListElement;
 
@@ -372,16 +354,12 @@
   protected _layerList: HTMLLayerListElement;
 
   /**
-<<<<<<< HEAD
    * HTMLCreateFeatureElement: Create Feature component instance
    */
   protected _createRelatedFeature: HTMLCreateRelatedFeatureElement;
 
   /**
-   * HTMLCreateFeatureElement: features details component instance
-=======
    * string[]: list of configured reporting layer ids
->>>>>>> cbb6fd78
    */
   protected _layers: string[];
 
@@ -470,13 +448,8 @@
     void this.updatingFeatureDetails(true);
     await this.setCurrentFeature(evt.detail.selectedFeature[0]);
     void this.highlightOnMap(evt.detail.selectedFeature[0]);
-<<<<<<< HEAD
     this.selectedFeatureIndex = evt.detail.selectedFeatureIndex;
     //update the feature details to reflect the like, dislike and comment values 
-=======
-    this._selectedFeatureIndex = evt.detail.selectedFeatureIndex;
-    //update the feature details to reflect the like dislike values
->>>>>>> cbb6fd78
     await this._featureDetails.refresh(evt.detail.selectedFeature[0]);
   }
 
