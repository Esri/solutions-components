# crowdsource-reporter



<!-- Auto Generated Below -->


## Properties

<<<<<<< HEAD
| Property                  | Attribute                   | Description                                                                                               | Type                   | Default     |
| ------------------------- | --------------------------- | --------------------------------------------------------------------------------------------------------- | ---------------------- | ----------- |
| `description`             | `description`               | string: The text that will display under the title on the landing page                                    | `string`               | `undefined` |
| `enableAnonymousAccess`   | `enable-anonymous-access`   | boolean: When true the anonymous users will be allowed to submit reports and comments                     | `boolean`              | `undefined` |
| `enableAnonymousComments` | `enable-anonymous-comments` | boolean: When true the anonymous users will be allowed to submit comments                                 | `boolean`              | `undefined` |
| `enableComments`          | `enable-comments`           | boolean: When true the user will be allowed to submit comments                                            | `boolean`              | `undefined` |
| `enableLogin`             | `enable-login`              | boolean: When true the user will be provided a login page                                                 | `boolean`              | `undefined` |
| `enableNewReports`        | `enable-new-reports`        | boolean: When true the user will be allowed to submit new reports                                         | `boolean`              | `undefined` |
| `layers`                  | --                          | string[]: list of layer ids                                                                               | `string[]`             | `undefined` |
| `loginTitle`              | `login-title`               | string: The text that will display at the top of the landing page                                         | `string`               | `undefined` |
| `mapView`                 | --                          | esri/views/MapView: https://developers.arcgis.com/javascript/latest/api-reference/esri-views-MapView.html | `MapView`              | `undefined` |
| `reportButtonText`        | `report-button-text`        | string: The word(s) to display in the reports submit button                                               | `string`               | `undefined` |
| `reportSubmittedMessage`  | `report-submitted-message`  | string: The message to display when the report has been submitted                                         | `string`               | `undefined` |
| `reportsHeader`           | `reports-header`            | string: The word(s) to display in the reports header                                                      | `string`               | `undefined` |
| `searchConfiguration`     | --                          | ISearchConfiguration: Configuration details for the Search widget                                         | `ISearchConfiguration` | `undefined` |
| `showComments`            | `show-comments`             | boolean: When true the comments from all users will be visible                                            | `boolean`              | `undefined` |
=======
| Property      | Attribute     | Description                                                                                               | Type       | Default     |
| ------------- | ------------- | --------------------------------------------------------------------------------------------------------- | ---------- | ----------- |
| `description` | `description` | string: The text that will display under the title on the landing page                                    | `string`   | `undefined` |
| `image`       | `image`       | string: landing page image                                                                                | `string`   | `undefined` |
| `layers`      | --            | string[]: list of layer ids                                                                               | `string[]` | `undefined` |
| `loginTitle`  | `login-title` | string: The text that will display at the top of the landing page                                         | `string`   | `undefined` |
| `mapView`     | --            | esri/views/MapView: https://developers.arcgis.com/javascript/latest/api-reference/esri-views-MapView.html | `MapView`  | `undefined` |
>>>>>>> de1ecf16


----------------------------------------------

*Built with [StencilJS](https://stenciljs.com/)*<|MERGE_RESOLUTION|>--- conflicted
+++ resolved
@@ -7,7 +7,6 @@
 
 ## Properties
 
-<<<<<<< HEAD
 | Property                  | Attribute                   | Description                                                                                               | Type                   | Default     |
 | ------------------------- | --------------------------- | --------------------------------------------------------------------------------------------------------- | ---------------------- | ----------- |
 | `description`             | `description`               | string: The text that will display under the title on the landing page                                    | `string`               | `undefined` |
@@ -24,16 +23,6 @@
 | `reportsHeader`           | `reports-header`            | string: The word(s) to display in the reports header                                                      | `string`               | `undefined` |
 | `searchConfiguration`     | --                          | ISearchConfiguration: Configuration details for the Search widget                                         | `ISearchConfiguration` | `undefined` |
 | `showComments`            | `show-comments`             | boolean: When true the comments from all users will be visible                                            | `boolean`              | `undefined` |
-=======
-| Property      | Attribute     | Description                                                                                               | Type       | Default     |
-| ------------- | ------------- | --------------------------------------------------------------------------------------------------------- | ---------- | ----------- |
-| `description` | `description` | string: The text that will display under the title on the landing page                                    | `string`   | `undefined` |
-| `image`       | `image`       | string: landing page image                                                                                | `string`   | `undefined` |
-| `layers`      | --            | string[]: list of layer ids                                                                               | `string[]` | `undefined` |
-| `loginTitle`  | `login-title` | string: The text that will display at the top of the landing page                                         | `string`   | `undefined` |
-| `mapView`     | --            | esri/views/MapView: https://developers.arcgis.com/javascript/latest/api-reference/esri-views-MapView.html | `MapView`  | `undefined` |
->>>>>>> de1ecf16
-
 
 ----------------------------------------------
 
