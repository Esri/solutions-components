--- conflicted
+++ resolved
@@ -10,11 +10,7 @@
 | Property      | Attribute      | Description                                                                     | Type       | Default                       |
 | ------------- | -------------- | ------------------------------------------------------------------------------- | ---------- | ----------------------------- |
 | `defaultWkid` | `default-wkid` | The wkid that will be used as the default when no user selection has been made. | `number`   | `102100`                      |
-<<<<<<< HEAD
-| `locked`      | `locked`       | When true, all but the main switch are disabled to prevent interaction.         | `boolean`  | `undefined`                   |
-=======
-| `locked`      | `locked`       | When true, all but the main switch are disabled to prevent interaction.         | `boolean`  | `true`                        |
->>>>>>> e3e0c972
+| `locked`      | `locked`       | When true, all but the main switch are disabled to prevent interaction.         | `any`      | `undefined`                   |
 | `services`    | --             | List of service names the spatial reference should apply to                     | `string[]` | `[]`                          |
 | `value`       | `value`        | Contains the public value for this component.                                   | `string`   | `this.defaultWkid.toString()` |
 
