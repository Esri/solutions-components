/** @license
 * Copyright 2021 Esri
 *
 * Licensed under the Apache License, Version 2.0 (the "License");
 * you may not use this file except in compliance with the License.
 * You may obtain a copy of the License at
 *
 *    http://www.apache.org/licenses/LICENSE-2.0
 *
 * Unless required by applicable law or agreed to in writing, software
 * distributed under the License is distributed on an "AS IS" BASIS,
 * WITHOUT WARRANTIES OR CONDITIONS OF ANY KIND, either express or implied.
 * See the License for the specific language governing permissions and
 * limitations under the License.
 */

import { Component, Element, h, Host, Method, Prop, State, Watch, VNode } from '@stencil/core';
import '@esri/calcite-components';
import { wkids } from './spatialreferences';
import state from '../../utils/editStore';
import { nodeListToArray } from '../../utils/common';
import { getProp } from '@esri/solution-common';
import { ISpatialRefRepresentation, IWkidDescription } from '../../utils/interfaces';

@Component({
  tag: 'solution-spatial-ref',
  styleUrl: 'solution-spatial-ref.css',
  shadow: false
})
export class SolutionSpatialRef {

  //--------------------------------------------------------------------------
  //
  //  Host element access
  //
  //--------------------------------------------------------------------------

  @Element() el: HTMLSolutionSpatialRefElement;

  //--------------------------------------------------------------------------
  //
  //  Properties (public)
  //
  //--------------------------------------------------------------------------

  /**
  * The wkid that will be used as the default when no user selection has been made.
  */
  @Prop({ mutable: true, reflect: true }) defaultWkid = 102100;

  /**
  * When true, all but the main switch are disabled to prevent interaction.
  */
  @Prop({ mutable: true, reflect: true }) locked = true;

  /**
   * Contains the translations for this component.
   */
  @Prop({ mutable: true }) translations: any = {};

  /**
   * Contains the public value for this component.
   */
  @Prop({ mutable: true, reflect: true }) value: string = null;

  @Watch("value")
  valueChanged(newValue: string): void {
    this.spatialRef = this._createSpatialRefDisplay(newValue);
    this._updateStore();
  }

  /**
  * List of service names the spatial reference should apply to
  */
  @Prop({ mutable: true, reflect: true }) services: string[] = [];

  //--------------------------------------------------------------------------
  //
  //  Lifecycle
  //
  //--------------------------------------------------------------------------

  constructor() {
    this.spatialRef = this._createSpatialRefDisplay(this.value);
    this.locked = true;
  }

  render(): VNode {
    return (
      <Host>
        <label class="switch-label">
          <calcite-switch
            class="spatial-ref-switch"
            onCalciteSwitchChange={(event) => this._updateLocked(event)}
            scale="m"
            switched={!this.locked}
           />
          {this.translations.specifyParam}
        </label>
        <div class="spatial-ref-switch-title" id="spatialRefDefn">
          <calcite-label>
            {this.translations.spatialReferenceInfo}
            <label class="spatial-ref-default">
              <calcite-input
                disabled={this.locked}
                onCalciteInputInput={(evt) => this._searchSpatialReferences(evt)}
                onKeyDown={(evt) => this._inputKeyDown(evt)}
                placeholder = {this.translations.spatialReferencePlaceholder}
               />
            </label>
          </calcite-label>
          <div class={this.locked ? 'disabled-div' : ''}>
            <calcite-tree id="calcite-sr-tree" slot="children">
              {this._getTreeContent()}
            </calcite-tree>
          </div>
          {this._getFeatureServices(this.services)}
        </div>
      </Host>
    );
  }

  //--------------------------------------------------------------------------
  //
  //  Variables (private)
  //
  //--------------------------------------------------------------------------

  /**
   * Internal representation of component's value for display purposes.
   */
  @State() private spatialRef: ISpatialRefRepresentation;

  /**
   * Current text that is being used to filter the list of spatial references.
   */
  @State() private _srSearchText: string;

  //--------------------------------------------------------------------------
  //
  //  Event Listeners
  //
  //--------------------------------------------------------------------------

  //--------------------------------------------------------------------------
  //
  //  Events
  //
  //--------------------------------------------------------------------------

  //--------------------------------------------------------------------------
  //
  //  Public Methods (async)
  //
  //--------------------------------------------------------------------------

  /**
   * Returns the spatial reference description of the supplied value.
   * (Exposes private method `_createSpatialRefDisplay` for testing.)
   *
   * @param value WKID or WKT or null for default
   * @returns If component is using a WKID, description using WKID; otherwise, the WKT; defaults to 102100
   */
  @Method()
  createSpatialRefDisplay(value: string): Promise<ISpatialRefRepresentation> {
    return Promise.resolve(this._createSpatialRefDisplay(value));
  }

  /**
   * Returns the current spatial reference description.
   * (Exposes private variable `spatialRef` for testing.)
   */
  @Method()
  getSpatialRef(): Promise<ISpatialRefRepresentation> {
    return Promise.resolve(this.spatialRef);
  }

  /**
   * Converts a WKID into a spatial reference description.
   * (Exposes private method `_wkidToDisplay` for testing.)
   *
   * @param wkid WKID to look up
   * @returns Description, or "WKID &lt;wkid&gt;" if a description doesn't exist for the WKID
   */
  @Method()
  wkidToDisplay(wkid: number): Promise<string> {
    return Promise.resolve(this._wkidToDisplay(wkid));
  }

  //--------------------------------------------------------------------------
  //
  //  Private Methods
  //
  //--------------------------------------------------------------------------

  /**
   * Returns the spatial reference description of the supplied value.
   *
   * @param value WKID or WKT or null for default
   * @returns If component is using a WKID, description using WKID; otherwise, the WKT; defaults to 102100
   */
  private _createSpatialRefDisplay(value: string): ISpatialRefRepresentation {
    let spatialRef: ISpatialRefRepresentation;

    if (!value) {
      spatialRef = {
        display: this._wkidToDisplay(this.defaultWkid),
        usingWkid: true,
        wkid: this.defaultWkid,
        wkt: ""
      }
    } else {
      const wkid = Number.parseInt(value);
      spatialRef = isNaN(wkid) ? {
          display: value,
          usingWkid: false,
          wkid: 0,
          wkt: value
        } : {
          display: this._wkidToDisplay(wkid),
          usingWkid: true,
          wkid: wkid,
          wkt: ""
        };
    }

    return spatialRef;
  }

  /**
   * Toggles the ability to set the default spatial reference.
   */
  private _updateLocked(event): void {
    this.locked = !event.detail.switched;
    this._updateStore();
  };

  /**
   * Stores the wkid as the components value.
   */
  private _setSpatialRef(wkid: string): void {
    if (this.value !== wkid) {
      this.value = wkid;
    }
  }

  /**
   * Converts a WKID into a spatial reference description.
   *
   * @param wkid WKID to look up
   * @returns Description, or "WKID &lt;wkid&gt;" if a description doesn't exist for the WKID
   */
  private _wkidToDisplay(wkid: number): string {
    const description: IWkidDescription = wkids[wkid];
    return description ? description.label + " (" + wkid.toString() + ")" : "WKID " + wkid.toString();
  }

  /**
   * Create a switch control for each of the services
   *
   * @param services List of feature services
   * @returns a node to control each feature service
   */
  private _getFeatureServices(services: string[]): VNode {
    return services && services.length > 0 ? (
      <div>
        <label class="spatial-ref-item-title">{this.translations.featureServicesHeading}</label>
        {services.map(name => (
          <label class="switch-label">
            <calcite-switch
              class="spatial-ref-item-switch"
              disabled={this.locked}
              onCalciteSwitchChange={(event) => this._updateEnabledServices(event, name)}
              scale="m"
              switched={state.spatialReferenceInfo["services"][name]}
             />{name}
          </label>
        ))}
      </div>
    ) : (null);
  }

  /**
   * Updates the enabled and spatialReference prop in spatialReferenceInfo.
   */
  private _updateStore(): void {
    state.spatialReferenceInfo["enabled"] = !this.locked;
    state.spatialReferenceInfo["spatialReference"] = this.spatialRef;
    this._updateEditModels();
  }

  /**
   * Updates the enabled/disabled state of the service in spatialReferenceInfo.
   */
  private _updateEnabledServices(event, name): void {
    state.spatialReferenceInfo["services"][name] = event.detail.switched;
    this._updateEditModels(name);
  }

  /**
   * When the spatial reference param is enabled/disabled..we need to handle all feature services that
   * are listed in state.services.
   * When an individual service is enabled/disabled we only need to handle it.
   *
   * @param services List of feature services
   */
  private _updateEditModels(name?: any): void {
    Object.keys(state.models || {}).forEach(k => {
      const m: any = state.models[k];
      const nameMatch: boolean = name && name === m.name;
      const serviceMatch: boolean = name === undefined &&
        Object.keys(state.spatialReferenceInfo["services"]).indexOf(m.name) > -1;
      if (nameMatch || serviceMatch) {
        const updateModel = m.propsModel?.getValue();
        if (updateModel) {
          const active = getProp(state, `spatialReferenceInfo.services.${m?.name}`) || false;
          const enabled = getProp(state, 'spatialReferenceInfo.enabled') || false;

          m.propsModel.setValue(JSON.stringify(
            this._updateData(updateModel, enabled, active, m.spatialReference), null, '\t')
          );
          m.propsDiffOriginValue = JSON.stringify(
            this._updateData(m.propsDiffOriginValue, enabled, active, m.spatialReference)
          );
        }
      }
    });
  }

  /**
   * Updates the services spatial reference by setting the wkid param value and removing latestWkid when enabled and active
   * OR
   * Sets the spatial reference back to the original spatialReference when disabled
   *
   * @param updateModel The model to update
   * @param enabled Is the param enabled
   * @param active Is the service enabled
   * @param spatialReference The original source spatial reference
   */
  private _updateData(
    updateModel: any,
    enabled: boolean,
    active: boolean,
    spatialReference: any
  ): any {
    const data = typeof (updateModel) === "string" ? JSON.parse(updateModel) : updateModel;
    if (enabled && active) {
      const wkid = this.spatialRef.wkid;
      if (wkid) {
        data.service.spatialReference.wkid = `{{params.wkid||${wkid}}}`;
        if (data.service.spatialReference.latestWkid) {
          delete (data.service.spatialReference.latestWkid);
        }
      }
    } else if (data.service?.spatialReference) {
      data.service.spatialReference = spatialReference;
    }
    return data;
  }

  /**
   * Select the first child on Enter key click
   * OR
   * Clear any selection while user is entering values and use the default wkid
   *
   * @param event The keyboard event
   */
  private _inputKeyDown(
    event: KeyboardEvent
  ): void {
    if (event.key === "Enter") {
      this._selectFirstChild(true);
    } else {
      if (this._srSearchText?.length > 1) {
        this._clearSelection();
        this._setSpatialRef(this.defaultWkid.toString());
      }
    }
  }

  /**
   * Clear any selected items in the elements tree.
   *
   */
  private _clearSelection(): void {
    const selectedItems = nodeListToArray(
      this.el.querySelectorAll("calcite-tree-item[selected]")
    ) ;
    selectedItems.forEach((treeItem: HTMLCalciteTreeItemElement) => {
      treeItem.selected = false;
    });
  }

  /**
   * Select the first child from the tree.
   *
   * @param autoFocus Boolean to indicate if focus should also be shifted to the first child.
   *
   */
  private _selectFirstChild(
    autoFocus: boolean
  ): void {
    const wkidContainer = document.getElementById("solution-wkid-container");
    if (wkidContainer && wkidContainer.firstChild) {
      const firstChild = wkidContainer.firstChild as HTMLCalciteTreeItemElement;
      firstChild.selected = true;
      this._setSpatialRef(firstChild.id);
      if (autoFocus) {
        firstChild.focus();
      }
    }
  }

  /**
   * Set the search text State and cause render.
   *
   * @param event the event to get the value from
   *
   */
  private _searchSpatialReferences(
    event: CustomEvent
  ): void {
    this._srSearchText = event.detail.value;
  }

  /**
   * Get the tree items for the current spatial reference search
   *
   */
  private _getTreeContent(): VNode {
      const id = "solution-wkid-container";
      const containerClass = "spatial-ref-container";
      if (this._srSearchText && this._srSearchText !== "" && this._srSearchText.length > 1) {
        const regEx = new RegExp(`${this._srSearchText}`, 'gi');
        const matches = Object.keys(wkids).filter(wkid => {
          return regEx.test(wkid.toString()) || regEx.test(wkids[wkid].label);
        });
        return matches.length > 0 ? (
          <div class={containerClass} id={id}>
            {matches.map((wkid) => this._getTreeItem(wkid, false))}
          </div>
        ) : (null);
      } else {
        return (
          <div class={containerClass} id={id}>
            {this._getTreeItem(this.defaultWkid.toString(), true)}
          </div>
        );
      }
  }

  /**
   * Get the individual spatial reference tree item
   *
   * @param wkid The wkid for the spatial reference that will be displayed.
   * @param selected Should the item be selected by default.
   *
   */
  private _getTreeItem(
    wkid: string,
    selected: boolean
  ): VNode {
    return (
      <calcite-tree-item
<<<<<<< HEAD
        onChange={() => this._setSpatialRef(wkid)}
        selected={selected}
=======
>>>>>>> 41ee149b
        aria-selected={selected}
        id={wkid}
        onClick={() => this._setSpatialRef(wkid)}
        selected={selected}
      >
        <div>{`${wkids[wkid].label} (${wkid})`}</div>
      </calcite-tree-item>
    )
  }
}<|MERGE_RESOLUTION|>--- conflicted
+++ resolved
@@ -462,14 +462,9 @@
   ): VNode {
     return (
       <calcite-tree-item
-<<<<<<< HEAD
-        onChange={() => this._setSpatialRef(wkid)}
-        selected={selected}
-=======
->>>>>>> 41ee149b
         aria-selected={selected}
         id={wkid}
-        onClick={() => this._setSpatialRef(wkid)}
+        onChange={() => this._setSpatialRef(wkid)}
         selected={selected}
       >
         <div>{`${wkids[wkid].label} (${wkid})`}</div>
