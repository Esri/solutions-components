/** @license
 * Copyright 2022 Esri
 *
 * Licensed under the Apache License, Version 2.0 (the "License");
 * you may not use this file except in compliance with the License.
 * You may obtain a copy of the License at
 *
 *    http://www.apache.org/licenses/LICENSE-2.0
 *
 * Unless required by applicable law or agreed to in writing, software
 * distributed under the License is distributed on an "AS IS" BASIS,
 * WITHOUT WARRANTIES OR CONDITIONS OF ANY KIND, either express or implied.
 * See the License for the specific language governing permissions and
 * limitations under the License.
 */

import { Component, Element, Event, EventEmitter, h, Host, Method, Prop, State, Watch, VNode } from '@stencil/core';
import '@esri/calcite-components';
import { wkids } from './spatialreferences';
import state from "../../utils/solution-store";
import { nodeListToArray } from '../../utils/common';
import { ISpatialRefRepresentation, IWkidDescription } from '../../utils/interfaces';
import SolutionSpatialRef_T9n from '../../assets/t9n/solution-spatial-ref/resources.json';
import { getLocaleComponentStrings } from '../../utils/locale';

@Component({
  tag: 'solution-spatial-ref',
  styleUrl: 'solution-spatial-ref.scss',
  shadow: false
})
export class SolutionSpatialRef {

  //--------------------------------------------------------------------------
  //
  //  Host element access
  //
  //--------------------------------------------------------------------------

  @Element() el: HTMLSolutionSpatialRefElement;

  //--------------------------------------------------------------------------
  //
  //  Properties (public)
  //
  //--------------------------------------------------------------------------

  /**
  * The wkid that will be used as the default when no user selection has been made.
  */
  @Prop({ mutable: true, reflect: true }) defaultWkid = 102100;

  /**
  * When true, all but the main switch are disabled to prevent interaction.
  */
<<<<<<< HEAD
  @Prop({ mutable: true, reflect: true }) locked: boolean;
=======
  @Prop({ mutable: true, reflect: true }) locked = true;
>>>>>>> e3e0c972

  /**
   * Contains the public value for this component.
   */
  @Prop({ mutable: true, reflect: true }) value: string = this.defaultWkid.toString();

  @Watch("value")
  valueChanged(newValue: string): void {
    this.spatialRef = this._createSpatialRefDisplay(newValue);
    this._updateStore();
    const searchBox = document.getElementById("calcite-sr-search") as HTMLCalciteInputElement;
    if (searchBox) {
      searchBox.value = this._srSearchText = "";
    }
    this._clearSelection();
  }

  /**
  * List of service names the spatial reference should apply to
  */
  @Prop({ mutable: true, reflect: true }) services: string[] = [];

  /**
  * Indicates if the control has been enabled.
  * The first time Spatial Reference has been enabled it should enable all feature services.
  */
  @State() loaded = false;

  //--------------------------------------------------------------------------
  //
  //  Lifecycle
  //
  //--------------------------------------------------------------------------

  constructor() {
    this.spatialRef = this._createSpatialRefDisplay(this.value);
    this.locked = true;
  }

  /**
   * StencilJS: Called once just after the component is first connected to the DOM.
   */
  componentWillLoad(): Promise<void> {
    return this._getTranslations();
  }

  /**
   * Renders the component.
   */
  render(): VNode {
    return (
      <Host>
        <div class="spatial-ref-desc">
          <calcite-label>{this._translations.paramDescription}</calcite-label>
        </div>
        <label class="switch-label">
          <calcite-switch
            class="spatial-ref-switch"
            onCalciteSwitchChange={(event) => this._updateLocked(event)}
            scale="m"
            switched={!this.locked}
          />
          {this._translations.specifyParam}
        </label>
        <div class="spatial-ref-switch-title" id="spatialRefDefn">
          <calcite-label>
            {this._translations.spatialReferenceInfo}
            <label class="spatial-ref-default">
              <calcite-input
                disabled={this.locked}
                id="calcite-sr-search"
                onCalciteInputInput={(evt) => this._searchSpatialReferences(evt)}
                onKeyDown={(evt) => this._inputKeyDown(evt)}
                placeholder={this._translations.spatialReferencePlaceholder}
              />
            </label>
          </calcite-label>
          <div class={this.locked ? 'disabled-div' : ''}>
            <calcite-tree id="calcite-sr-tree" slot="children">
              {this._getTreeContent()}
            </calcite-tree>
          </div>
          {this._getFeatureServices(this.services)}
        </div>
      </Host>
    );
  }

  //--------------------------------------------------------------------------
  //
  //  Properties (protected)
  //
  //--------------------------------------------------------------------------

  /**
   * Internal representation of component's value for display purposes.
   */
  @State() protected spatialRef: ISpatialRefRepresentation;

  /**
   * Current text that is being used to filter the list of spatial references.
   */
  @State() protected _srSearchText: string;

  /**
   * Contains the translations for this component.
   * All UI strings should be defined here.
   */
  @State() protected _translations: typeof SolutionSpatialRef_T9n;

  //--------------------------------------------------------------------------
  //
  //  Event Listeners
  //
  //--------------------------------------------------------------------------

  //--------------------------------------------------------------------------
  //
  //  Events
  //
  //--------------------------------------------------------------------------

  @Event() featureServiceSpatialReferenceChange: EventEmitter<{ name: string, enabled: boolean }>;

  //--------------------------------------------------------------------------
  //
  //  Public Methods (async)
  //
  //--------------------------------------------------------------------------

  /**
   * Returns the spatial reference description of the supplied value.
   * (Exposes protected method `_createSpatialRefDisplay` for testing.)
   *
   * @param value WKID or WKT or null for default
   * @returns If component is using a WKID, description using WKID; otherwise, the WKT; defaults to 102100
   */
  @Method()
  createSpatialRefDisplay(value: string): Promise<ISpatialRefRepresentation> {
    return Promise.resolve(this._createSpatialRefDisplay(value));
  }

  /**
   * Returns the current spatial reference description.
   * (Exposes protected variable `spatialRef` for testing.)
   */
  @Method()
  getSpatialRef(): Promise<ISpatialRefRepresentation> {
    return Promise.resolve(this.spatialRef);
  }

  /**
   * Converts a WKID into a spatial reference description.
   * (Exposes protected method `_wkidToDisplay` for testing.)
   *
   * @param wkid WKID to look up
   * @returns Description, or "WKID &lt;wkid&gt;" if a description doesn't exist for the WKID
   */
  @Method()
  wkidToDisplay(wkid: number): Promise<string> {
    return Promise.resolve(this._wkidToDisplay(wkid));
  }

  //--------------------------------------------------------------------------
  //
  //  Private Methods
  //
  //--------------------------------------------------------------------------

  /**
   * Returns the spatial reference description of the supplied value.
   *
   * @param value WKID or WKT or null for default
   * @returns If component is using a WKID, description using WKID; otherwise, the WKT; defaults to 102100
   */
  protected _createSpatialRefDisplay(value: string): ISpatialRefRepresentation {
    let spatialRef: ISpatialRefRepresentation;

    if (!value) {
      spatialRef = {
        display: this._wkidToDisplay(this.defaultWkid),
        usingWkid: true,
        wkid: this.defaultWkid,
        wkt: ""
      }
    } else {
      const wkid = Number.parseInt(value);
      spatialRef = isNaN(wkid) ? {
        display: value,
        usingWkid: false,
        wkid: 0,
        wkt: value
      } : {
        display: this._wkidToDisplay(wkid),
        usingWkid: true,
        wkid: wkid,
        wkt: ""
      };
    }

    return spatialRef;
  }

  /**
   * Toggles the ability to set the default spatial reference.
   */
  protected _updateLocked(event: any): void {
    this.locked = !event.detail.switched;
    this._updateStore();
    if (!this.loaded) {
      // when this is switched on when loading we have reloaded a solution that
      // has a custom wkid param and we should honor the settings they already have in the templates
      if (event.detail.switched) {
        // By default enable all Feature Services on first load
        this._setFeatureServiceDefaults(this.services);
      }
      this.loaded = true;
    }
  };

  /**
   * Enable spatial reference variable for all feature services.
   *
   * @param services list of service names
   */
  protected _setFeatureServiceDefaults(
    services: string[]
  ): void {
    // switch all spatial-ref-item-switch
    const fsNodes = nodeListToArray(this.el.getElementsByClassName("spatial-ref-item-switch"));
    fsNodes.forEach((node: any) => node.checked = true);
    services.forEach(name => this._updateEnabledServices({ detail: { switched: true } }, name));
  }

  /**
   * Stores the wkid as the components value.
   */
  protected _setSpatialRef(wkid: string): void {
    if (this.value !== wkid) {
      this.value = wkid;
    }
  }

  /**
   * Converts a WKID into a spatial reference description.
   *
   * @param wkid WKID to look up
   * @returns Description, or "WKID &lt;wkid&gt;" if a description doesn't exist for the WKID
   */
  protected _wkidToDisplay(wkid: number): string {
    const description: IWkidDescription = wkids[wkid];
    return description ? description.label + " (" + wkid.toString() + ")" : "WKID " + wkid.toString();
  }

  /**
   * Create a switch control for each of the services
   *
   * @param services List of feature services
   * @returns a node to control each feature service
   */
  protected _getFeatureServices(services: string[]): VNode {
    // verify they are in state
    const _services = services.filter(s => {
      return Object.keys(state.getStoreInfo("spatialReferenceInfo")["services"]).some(stateService => stateService === s)
    });
    return _services && _services.length > 0 ? (
      <div>
        <label class="spatial-ref-item-title">{this._translations.featureServicesHeading}</label>
        {_services.map(name => (
          <label class="switch-label">
            <calcite-switch
              class="spatial-ref-item-switch"
              disabled={this.locked}
              onCalciteSwitchChange={(event) => this._updateEnabledServices(event, name)}
              scale="m"
              switched={state.getStoreInfo("spatialReferenceInfo")["services"][name]}
            />{name}
          </label>
        ))}
      </div>
    ) : (null);
  }

  /**
   * Updates the enabled and spatialReference prop in spatialReferenceInfo.
   */
  protected _updateStore(): void {
    state.getStoreInfo("spatialReferenceInfo")["enabled"] = !this.locked;
    state.getStoreInfo("spatialReferenceInfo")["spatialReference"] = this.spatialRef;
  }

  /**
   * Updates the enabled/disabled state of the service in spatialReferenceInfo.
   */
  protected _updateEnabledServices(event: any, name: string): void {
    state.getStoreInfo("spatialReferenceInfo")["services"][name] = event.detail.switched;
    this.featureServiceSpatialReferenceChange.emit({
      name,
      enabled: event.detail.switched
    });
  }

  /**
   * Select the first child on Enter key click
   * OR
   * Clear any selection while user is entering values and use the default wkid
   *
   * @param event The keyboard event
   */
  protected _inputKeyDown(
    event: KeyboardEvent
  ): void {
    if (event.key === "Enter") {
      this._selectFirstChild(true);
    } else {
      if (this._srSearchText?.length > 1) {
        this._clearSelection();
        this._setSpatialRef(this.defaultWkid.toString());
      }
    }
  }

  /**
   * Clear any selected items in the elements tree.
   *
   */
  protected _clearSelection(): void {
    const selectedItems = nodeListToArray(
      this.el.querySelectorAll("calcite-tree-item[selected]")
    );
    selectedItems.forEach((treeItem: HTMLCalciteTreeItemElement) => {
      treeItem.selected = false;
    });
  }

  /**
   * Select the first child from the tree.
   *
   * @param autoFocus Boolean to indicate if focus should also be shifted to the first child.
   *
   */
  protected _selectFirstChild(
    autoFocus: boolean
  ): void {
    const wkidContainer = document.getElementById("solution-wkid-container");
    if (wkidContainer && wkidContainer.firstChild) {
      const firstChild = wkidContainer.firstChild as HTMLCalciteTreeItemElement;
      firstChild.selected = true;
      this._setSpatialRef(firstChild.id);
      if (autoFocus) {
        firstChild.focus();
      }
    }
  }

  /**
   * Set the search text State and cause render.
   *
   * @param event the event to get the value from
   *
   */
  protected _searchSpatialReferences(
    event: CustomEvent
  ): void {
    this._srSearchText = event.detail.value;
  }

  /**
   * Get the tree items for the current spatial reference search
   *
   */
  protected _getTreeContent(): VNode {
    const id = "solution-wkid-container";
    const containerClass = "spatial-ref-container";
    if (this._srSearchText && this._srSearchText !== "" && this._srSearchText.length > 1) {
      const regEx = new RegExp(`${this._srSearchText}`, 'gi');
      const matches = Object.keys(wkids).filter(wkid => {
        return regEx.test(wkid.toString()) || regEx.test(wkids[wkid].label);
      });
      return matches.length > 0 ? (
        <div class={containerClass} id={id}>
          {matches.map((wkid) => this._getTreeItem(wkid, false))}
        </div>
      ) : (null);
    } else {
      return (
        <div class={containerClass} id={id}>
          {this._getTreeItem(this.value.toString(), true)}
        </div>
      );
    }
  }

  /**
   * Get the individual spatial reference tree item
   *
   * @param wkid The wkid for the spatial reference that will be displayed.
   * @param selected Should the item be selected by default.
   *
   */
  protected _getTreeItem(
    wkid: string,
    selected: boolean
  ): VNode {
    return (
      <calcite-tree-item
        aria-selected={selected}
        id={wkid}
        onClick={() => this._setSpatialRef(wkid)}
        selected={selected}
      >
        <div>{`${wkids[wkid].label} (${wkid})`}</div>
      </calcite-tree-item>
    )
  }

  /**
   * Fetches the component's translations
   *
   * @protected
   */
  protected async _getTranslations(): Promise<void> {
    const translations = await getLocaleComponentStrings(this.el);
    this._translations = translations[0] as typeof SolutionSpatialRef_T9n;
    return Promise.resolve();
  }
}<|MERGE_RESOLUTION|>--- conflicted
+++ resolved
@@ -52,11 +52,7 @@
   /**
   * When true, all but the main switch are disabled to prevent interaction.
   */
-<<<<<<< HEAD
-  @Prop({ mutable: true, reflect: true }) locked: boolean;
-=======
   @Prop({ mutable: true, reflect: true }) locked = true;
->>>>>>> e3e0c972
 
   /**
    * Contains the public value for this component.
