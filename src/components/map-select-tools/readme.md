--- conflicted
+++ resolved
@@ -82,9 +82,8 @@
   map-select-tools --> calcite-label
   map-select-tools --> calcite-checkbox
   map-select-tools --> buffer-tools
-<<<<<<< HEAD
   map-select-tools --> new-draw-tools
-  calcite-radio-group-item --> calcite-icon
+  calcite-segmented-control-item --> calcite-icon
   buffer-tools --> calcite-option
   buffer-tools --> calcite-input
   buffer-tools --> calcite-select
@@ -95,11 +94,6 @@
   calcite-slider --> calcite-graph
   new-draw-tools --> map-layer-picker
   new-draw-tools --> calcite-action
-=======
-  calcite-segmented-control-item --> calcite-icon
-  refine-selection-tools --> map-layer-picker
-  refine-selection-tools --> calcite-action
->>>>>>> ad30c451
   map-layer-picker --> calcite-select
   map-layer-picker --> calcite-combobox
   map-layer-picker --> calcite-combobox-item
