/** @license
 * Copyright 2022 Esri
 *
 * Licensed under the Apache License, Version 2.0 (the "License");
 * you may not use this file except in compliance with the License.
 * You may obtain a copy of the License at
 *
 *    http://www.apache.org/licenses/LICENSE-2.0
 *
 * Unless required by applicable law or agreed to in writing, software
 * distributed under the License is distributed on an "AS IS" BASIS,
 * WITHOUT WARRANTIES OR CONDITIONS OF ANY KIND, either express or implied.
 * See the License for the specific language governing permissions and
 * limitations under the License.
 */

import {
<<<<<<< HEAD
  IDeployFileCopyPath
} from "@esri/solution-common";
=======
  IDeployFileCopyPath,
  IItemTemplate
} from '@esri/solution-common';
>>>>>>> 3e8776b5

/**
 * Resource update types
 */
/* eslint-disable no-unused-vars */
export enum EUpdateType {
  Add,
  Update,
  Remove,
  None,
  Obsolete
}

export enum EExportType {
  PDF,
  CSV
}

export enum EPageType {
  LIST,
  SELECT,
  REFINE,
  PDF,
  CSV
}

export enum ERefineMode {
  ALL="ALL",
  SUBSET="SUBSET"
}

export enum ESelectionMode {
  ADD="ADD",
  REMOVE="REMOVE"
}

export enum EWorkflowType {
  SEARCH="SEARCH",
  SELECT="SELECT",
  SKETCH="SKETCH",
  REFINE="REFINE"
}

export enum ESelectionType {
  POINT="POINT",
  LINE="LINE",
  POLY="POLY",
  RECT="RECT"
}
/* eslint-enable no-unused-vars */

export type SelectionMode = "single" | "multi";

/**
 * Key details from the templates item
 */
export interface IItemDetails {
  accessInformation?: string;
  description?: string;
  licenseInfo?: string;
  snippet: string;
  tags: string[];
  title: string;
  [key: string]: any;
}

/**
 * Key details used to show solution contents
 */
export interface IInventoryItem {
  id: string;
  title: string;
  dependencies?: IInventoryItem[];
  type: string;
  typeKeywords: string[];
}

/**
 * A templates share details
 */
export interface IItemShare {
  id: string;
  title: string;
  isShared: boolean;
  shareItem: boolean;
  type: string;
  typeKeywords: string[];
}

/**
 * Organization based variables the user can insert at runtime
 */
export interface IOrganizationVariableItem {
  id: string;
  title: string;
  value: string;
}

/**
 * Key details for items that support upload/download
 */
export interface IResourceItem {
  name: string;
  url: string;
}

/**
 * Standardized response type for promises
 */
export interface IResponse {
  success: boolean;
  message: string;
}

/**
 * Solution configuration details used to display solution contents
 */
export interface ISolutionConfiguration {
  contents: IInventoryItem[];
}

/**
 * Details used to display and store information about the item
 */
export interface ISolutionTemplateEdit {
  itemId: string;
  type: string;
  details: IItemDetails;
  data: any;
  properties: any;
  thumbnail: any;
  resourceFilePaths: IResourcePath[];
  groupDetails?: IItemShare[];
}

export interface IItemTemplateEdit extends IItemTemplate {
  resourceFilePaths: IResourcePath[];
  thumbnail: any;
  groupDetails?: IItemShare[];
}

/**
 * A list of solution state info for each template in a solution
 */
export interface ISolutionTemplateEdits {
  [templateId: string]: ISolutionTemplateEdit;
}

//???
export interface ISolutionModel {
  dataModel: monaco.editor.ITextModel;
  dataOriginValue: string;
  propsModel: monaco.editor.ITextModel;
  propsOriginValue: string;
  propsDiffOriginValue: string;
  state: any;
  shareInfo: any;
  isEditing: boolean;
  itemId: string;
  updateItemValues: any;
  originalItemValues: any;
  name: string;
  title: string;
  itemOriginValue: string;
  spatialReference: any;
  resources: string[];
  resourceFilePaths: IResourcePath[];
  sourceResourceFilePaths: IResourcePath[];
  thumbnailOrigin: any;
  thumbnailNew: any;
  type: string;
}

/**
 * A list of solution models for each template in a solution
 */
export interface ISolutionModels {
  [key: string]: ISolutionModel;
}
//???

/**
 * Feature service name and whether the service is enabled for SR configuration
 */
export interface IFeatureServiceEnabledStatus {
  name: string;
  enabled: boolean;
}

/**
 * Hash of service name: enabled (should it honor the user defined spatial reference)
 */
export interface IServiceInfo {
  [key: string]: boolean;
}

/**
 * Key spatial reference information for the solution
 */
export interface ISolutionSpatialReferenceInfo {
  enabled: boolean;
  services: IServiceInfo;
  spatialReference: any;
}

/**
 * Key spatial reference information
 */
export interface ISpatialRefRepresentation {
  display: string;
  usingWkid: boolean;
  wkid: number;
  wkt: string;
}

/**
 * Stores the data object for a template and indicator if it supports upload/download
 */
export interface ITemplateData {
  resourceItem?: IResourceItem;
  value?: any;
}

/**
 * Stores updated templates that contain runtime changes from the user
 */
export interface IUpdateTemplateResponse {
  templates: any[];
  errors: string[];
}

/**
 * Solution template based variables that the user can insert at runtime
 */
export interface IVariableItem {
  id: string;
  title: string;
  type?: string;
  value: string;
  dependencies?: IVariableItem[];
}

/**
 * WKID label and extent
 */
export interface IWkidDescription {
  label: string;
  defaultExtent: string;
}

/**
 * Key details to manage resources
 */
export interface IResourcePath extends IDeployFileCopyPath {
  blob?: any; // This will only be set when a new file is uploaded (add or update)
  sourceFileName?: string; // This will only be set when a file is being updated
  updateType: EUpdateType
}

/**
 * A templates share details
 */
export interface ISearchConfig {
  layers: string[];
  layerUrl: string;
  locators: string[];
  locatorUrl: string;
}

export interface ISearchResult {
  graphics: __esri.Graphic[];
  name: string;
}

export interface ISelectionSet {
  id: number; // Date.Now() when the item is created...used to update a selection set
  workflowType: EWorkflowType;
  searchResult: any;
  buffer: __esri.Geometry;
  distance: number;
  download: boolean;
  unit: __esri.LinearUnits;
  label: string;
  selectedIds: number[],
  layerView: __esri.FeatureLayerView,
  geometries: __esri.Geometry[],
  refineSelectLayers: __esri.FeatureLayerView[],
  refineIds: IRefineIds
}

export interface IRefineIds {
  addIds: number[],
  removeIds: number[]
}<|MERGE_RESOLUTION|>--- conflicted
+++ resolved
@@ -15,14 +15,9 @@
  */
 
 import {
-<<<<<<< HEAD
-  IDeployFileCopyPath
-} from "@esri/solution-common";
-=======
   IDeployFileCopyPath,
   IItemTemplate
 } from '@esri/solution-common';
->>>>>>> 3e8776b5
 
 /**
  * Resource update types
