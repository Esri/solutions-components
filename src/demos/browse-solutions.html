<!DOCTYPE html>
<html dir="ltr" lang="en">
<head>
  <meta charset="utf-8" />
  <meta name="viewport" content="width=device-width, initial-scale=1.0, minimum-scale=1.0, maximum-scale=5.0" />
  <title>Browse Solutions</title>
  <!--
   | Copyright 2021 Esri
   |
   | Licensed under the Apache License, Version 2.0 (the "License");
   | you may not use this file except in compliance with the License.
   | You may obtain a copy of the License at
   |
   |    http://www.apache.org/licenses/LICENSE-2.0
   |
   | Unless required by applicable law or agreed to in writing, software
   | distributed under the License is distributed on an "AS IS" BASIS,
   | WITHOUT WARRANTIES OR CONDITIONS OF ANY KIND, either express or implied.
   | See the License for the specific language governing permissions and
   | limitations under the License.
  -->

  <link rel="stylesheet" href="https://unpkg.com/@esri/calcite-components/dist/calcite/calcite.css" type="text/css" />
  <link rel="stylesheet" href="https://webapps-cdn.esri.com/CDN/fonts/v1.4.1/fonts.css" />
  <link rel="stylesheet" href="../solutions.css" type="text/css">
  <style>
  .full-height {
    height: 100%;
  }
  .demo-button {
    position: relative;
    align-self: center;
  }
  .list {
    padding-right: 100px;
  }
  .flex {
    display: flex;
  }
  .combo-list {
    width: 330px;
  }
  </style>
  <script src="https://polyfill.io/v3/polyfill.min.js?features=es5%2Cfetch%2CPromise"></script>
  <script src="https://unpkg.com/@esri/arcgis-rest-request@3.1.1/dist/umd/request.umd.js"></script>
  <script src="https://unpkg.com/@esri/arcgis-rest-auth@3.1.1/dist/umd/auth.umd.min.js"></script>
  <script src="https://unpkg.com/@esri/arcgis-rest-portal@3.1.1/dist/umd/portal.umd.min.js"></script>
  <script type="module" src="https://unpkg.com/@esri/calcite-components/dist/calcite/calcite.esm.js"></script>
  <script type="module" src="../solutions.esm.js"></script>
</head>

<body>
  <div class="list flex">
    <calcite-select
      id="solution-ids"
      label="demo combobox"
      placeholder="Select Solution ID"
      scale="m"
      class="combo-list"
    >
    </calcite-select>
    <calcite-button
      color="blue"
      appearance="solid"
      onClick="showAllEdits()"
      class="demo-button"
    >Get All Edits</calcite-button>
    <calcite-button
      color="blue"
      appearance="solid"
      onClick="save()"
      class="demo-button"
      id="saveBtn"
    >Save</calcite-button>
  </div>
  <main id="appContainer">
    <div class="content full-height">
      <solution-configuration id="demo"></solution-configuration>
    </div>
  </main>

  <script src="./libs/require.js"></script>
  <script src="./libs/setLocale.js"></script>
  <script src="./monacoConfig.js"></script>
  <script>
    require(["i18n!../assets/nls/strings", 'vs/editor/editor.main'],
    function (translations) {
      const portal = "http://www.arcgis.com/sharing/rest"
      // get the user session
      // TODO think through UI for this..
      const authentication = new arcgisRest.UserSession({
        portal,
        username: "",
        password: ""
      });

      // Initialize the configuration content
      let demo = document.getElementById("demo");
      demo.translations = translations.configuration_modal.configuration;
      demo.authentication = authentication;

<<<<<<< HEAD
      // DO NOT USE REEL SOLUTION ITEMS WHILE SAVE EDITS WORK IS IN PROGRESS...CAN DESTROY THE SOLUTION ITEM
      const groupId = "";
=======
      const portal = "https://www.arcgis.com/sharing/rest"
      // get the user session
      const authentication = new arcgisRest.UserSession({
        portal
      });
>>>>>>> b5c89a0f

      const q = "type:Solution typekeywords:Solution,Template ";
      const params = {
        sortField:"relevance",
        sortOrder:"desc",
        num: 100
      };

      const opts = {
        groupId,
        q,
        params,
        authentication,
        portal
      };

      // set the data
      arcgisRest.searchGroupContent(opts)
        .then(jsonResults => {
          const idList = document.getElementById("solution-ids");

          let value = undefined;
          jsonResults.results.forEach(result => {
            const i = document.createElement("calcite-option");
            i.setAttribute("value", result.id);
            i.setAttribute("label", result.title);
            i.setAttribute("dir", "ltr");
            i.setAttribute("scale", "m");
            idList.appendChild(i);
            if (!value) {
              value = result.id
            }
          });

          idList.addEventListener("calciteSelectChange", (event) => this.itemChanged(event, authentication, portal, idList));
          document.getElementById("appContainer").style.opacity = "1";

          // select the first one
          if (value) {
            this.itemChanged({}, authentication, portal, {
              selectedOption: { value }
            });
          }
        });
    });

    function itemChanged(event, authentication, portal, self) {
      const demo = document.getElementById("demo");
      demo.itemid = self.selectedOption.value;
    }

    async function showAllEdits() {
      let hasChanges = false;
      let hasDataErrors = false;
      let hasPropsErrors = false;
      const models = await demo.getEditModels();
      Object.keys(models).forEach(k => {
        const m = models[k];
        if (m.updateItemValues && Object.keys(m.updateItemValues).length > 0) {
          alert(`item: ${m.itemId} has item updates ${JSON.stringify(m.updateItemValues)}`)
        }

        // parse and stringify to avoid any formatting differences
        let dataOriginValue, dataModelValue;
        let propsOriginValue, propsModelValue;
        try {
          dataOriginValue = JSON.parse(m.dataOriginValue);
          dataModelValue = JSON.parse(m.dataModel.getValue());
        } catch (e) {
          alert(`${m.name} (${m.itemId}):  has errors in data`);
          hasDataErrors = true;
          console.error(e);
        }

        try {
          propsOriginValue = JSON.parse(m.propsOriginValue);
          propsModelValue = JSON.parse(m.propsModel.getValue());
        } catch (e) {
          alert(`${m.name} (${m.itemId}):  has errors in props`);
          hasPropsErrors = true;
          console.error(e);
        }

        if (dataOriginValue && dataModelValue && propsOriginValue && propsModelValue) {
          if (JSON.stringify(dataOriginValue) !== JSON.stringify(dataModelValue)) {
            alert(`${m.name} (${m.itemId}):  has data changes`);
            hasChanges = true;
          }
          if (JSON.stringify(propsOriginValue) !== JSON.stringify(propsModelValue)) {
            alert(`${m.name} (${m.itemId}):  has props changes`);
            hasChanges = true;
          }
        }

        //share info
        if (m.shareInfo) {
          alert(`${m.name || m.title} should be ${m.shareInfo.type}d with group: ${m.shareInfo.groupId}`)
        }

      });
      if (hasDataErrors || hasPropsErrors || (window.monaco.editor.getModelMarkers({}) || []).length > 0) {
        alert("errors found..cannot get edits");
      } else if (!hasChanges) {
        alert("no JSON changes found");
      }

      await getSRChanges();
    }

    async function getSRChanges() {
      const srInfo = await demo.getSpatialReferenceInfo();
      const serviceEnabled = Object.keys(srInfo.services).some(k => srInfo.services[k]);
      if (srInfo && srInfo.enabled && serviceEnabled) {
        alert(`sr param set (${srInfo.spatialReference.wkid}): ${JSON.stringify(srInfo.services)}`);
        const paramToAdd = {
          "params": {
            "wkid": {
              "label": "Spatial Reference",
              "default": srInfo.spatialReference.wkid.toString(),
              "valueType": "spatialReference",
              "attributes": {
                "required": "true"
              }
            }
          }
        };
        alert(`Add this to the solution item: ${JSON.stringify(paramToAdd)}`);
      }
    }

    async function save() {
      const saveBtn = document.getElementById("saveBtn");
      saveBtn.setAttribute("loading", true);
      const demo = document.getElementById("demo");
      demo.save().then(() => {
        saveBtn.setAttribute("loading", false);
      });
    }
  </script>
</body>
</html><|MERGE_RESOLUTION|>--- conflicted
+++ resolved
@@ -85,7 +85,7 @@
   <script>
     require(["i18n!../assets/nls/strings", 'vs/editor/editor.main'],
     function (translations) {
-      const portal = "http://www.arcgis.com/sharing/rest"
+      const portal = "https://www.arcgis.com/sharing/rest";
       // get the user session
       // TODO think through UI for this..
       const authentication = new arcgisRest.UserSession({
@@ -99,16 +99,8 @@
       demo.translations = translations.configuration_modal.configuration;
       demo.authentication = authentication;
 
-<<<<<<< HEAD
       // DO NOT USE REEL SOLUTION ITEMS WHILE SAVE EDITS WORK IS IN PROGRESS...CAN DESTROY THE SOLUTION ITEM
       const groupId = "";
-=======
-      const portal = "https://www.arcgis.com/sharing/rest"
-      // get the user session
-      const authentication = new arcgisRest.UserSession({
-        portal
-      });
->>>>>>> b5c89a0f
 
       const q = "type:Solution typekeywords:Solution,Template ";
       const params = {
